# This file is part of Astarte.
#
# Copyright 2023 - 2025 SECO Mind Srl
#
# Licensed under the Apache License, Version 2.0 (the "License");
# you may not use this file except in compliance with the License.
# You may obtain a copy of the License at
#
#    http://www.apache.org/licenses/LICENSE-2.0
#
# Unless required by applicable law or agreed to in writing, software
# distributed under the License is distributed on an "AS IS" BASIS,
# WITHOUT WARRANTIES OR CONDITIONS OF ANY KIND, either express or implied.
# See the License for the specific language governing permissions and
# limitations under the License.
#
# SPDX-License-Identifier: Apache-2.0

name: test
on:
  workflow_call:
  workflow_dispatch:
permissions:
  contents: read
defaults:
  run:
    shell: bash
env:
  CARGO_TERM_COLOR: always
  SCCACHE_GHA_ENABLED: "true"
  RUSTC_WRAPPER: "sccache"
jobs:
  test:
    runs-on: ubuntu-24.04
    steps:
      - uses: actions/checkout@v5
<<<<<<< HEAD
      - name: Install system dependencies
        run: |
          sudo apt update
          sudo apt-get -y install libsqlite3-dev
      - uses: actions-rust-lang/setup-rust-toolchain@v1.15.2
=======
      - uses: ./.github/actions/install-deps
      - uses: actions-rust-lang/setup-rust-toolchain@v1.14.0
>>>>>>> 4ced4ba0
      - uses: mozilla-actions/sccache-action@v0.0.9
      - name: cargo test --locked
        run: cargo test --locked --all-features --all-targets --workspace
      # https://github.com/rust-lang/cargo/issues/6669
      - name: Run cargo test --doc
        run: cargo test --locked --all-features --doc --workspace
  coverage:
    runs-on: ubuntu-24.04
    steps:
      - uses: actions/checkout@v5
<<<<<<< HEAD
      - name: Install system dependencies
        run: |
          sudo apt update
          sudo apt-get -y install libsqlite3-dev
      - uses: actions-rust-lang/setup-rust-toolchain@v1.15.2
=======
      - uses: ./.github/actions/install-deps
      - uses: actions-rust-lang/setup-rust-toolchain@v1.14.0
>>>>>>> 4ced4ba0
        with:
          toolchain: nightly
          components: llvm-tools
      - uses: mozilla-actions/sccache-action@v0.0.9
      - name: install grcov
        uses: taiki-e/install-action@grcov
      - name: Generate coverage
        run: |
          EXPORT_FOR_CI=1 ./scripts/coverage.sh
      # Upload the coverage if we are not a PR from a fork, see ".github/workflows/coverage.yaml"
      - name: Upload to codecov.io
        if: ${{ github.event_name == 'push' }}
        uses: codecov/codecov-action@v5
        with:
          token: ${{secrets.CODECOV_TOKEN}}
          fail_ci_if_error: true
      # Save data to use in workflow_run
      - name: Save PR number
        if: ${{ github.event_name == 'pull_request' }}
        env:
          PR_NUMBER: ${{ github.event.number }}
        run: |
          echo "$PR_NUMBER" > ./pr_number
      - name: Upload coverage artifact
        if: ${{ github.event_name == 'pull_request' }}
        uses: actions/upload-artifact@v5
        with:
          name: coverage
          path: |
            pr_number
            coverage-*.info<|MERGE_RESOLUTION|>--- conflicted
+++ resolved
@@ -34,16 +34,8 @@
     runs-on: ubuntu-24.04
     steps:
       - uses: actions/checkout@v5
-<<<<<<< HEAD
-      - name: Install system dependencies
-        run: |
-          sudo apt update
-          sudo apt-get -y install libsqlite3-dev
+      - uses: ./.github/actions/install-deps
       - uses: actions-rust-lang/setup-rust-toolchain@v1.15.2
-=======
-      - uses: ./.github/actions/install-deps
-      - uses: actions-rust-lang/setup-rust-toolchain@v1.14.0
->>>>>>> 4ced4ba0
       - uses: mozilla-actions/sccache-action@v0.0.9
       - name: cargo test --locked
         run: cargo test --locked --all-features --all-targets --workspace
@@ -54,16 +46,8 @@
     runs-on: ubuntu-24.04
     steps:
       - uses: actions/checkout@v5
-<<<<<<< HEAD
-      - name: Install system dependencies
-        run: |
-          sudo apt update
-          sudo apt-get -y install libsqlite3-dev
+      - uses: ./.github/actions/install-deps
       - uses: actions-rust-lang/setup-rust-toolchain@v1.15.2
-=======
-      - uses: ./.github/actions/install-deps
-      - uses: actions-rust-lang/setup-rust-toolchain@v1.14.0
->>>>>>> 4ced4ba0
         with:
           toolchain: nightly
           components: llvm-tools
