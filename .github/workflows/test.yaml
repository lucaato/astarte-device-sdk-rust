# This file is part of Astarte.
#
# Copyright 2023 - 2025 SECO Mind Srl
#
# Licensed under the Apache License, Version 2.0 (the "License");
# you may not use this file except in compliance with the License.
# You may obtain a copy of the License at
#
#    http://www.apache.org/licenses/LICENSE-2.0
#
# Unless required by applicable law or agreed to in writing, software
# distributed under the License is distributed on an "AS IS" BASIS,
# WITHOUT WARRANTIES OR CONDITIONS OF ANY KIND, either express or implied.
# See the License for the specific language governing permissions and
# limitations under the License.
#
# SPDX-License-Identifier: Apache-2.0

name: test
on:
  workflow_call:
  workflow_dispatch:
permissions:
  contents: read
defaults:
  run:
    shell: bash
env:
  CARGO_TERM_COLOR: always
  SCCACHE_GHA_ENABLED: "true"
  RUSTC_WRAPPER: "sccache"
jobs:
<<<<<<< HEAD
  required:
    runs-on: ubuntu-24.04
    name: ubuntu / ${{ matrix.toolchain }}
    strategy:
      matrix:
        toolchain: [stable, beta]
=======
  test:
    runs-on: ubuntu-24.04
>>>>>>> 3e485731
    steps:
      - uses: actions/checkout@v4
      - name: Install system dependencies
        run: |
          sudo apt update
<<<<<<< HEAD
          sudo apt-get -y install libsqlite3-dev libssl-dev
      - name: Install ${{ matrix.toolchain }}
        uses: dtolnay/rust-toolchain@master
        with:
          toolchain: ${{ matrix.toolchain }}
      - name: Install sccache-cache
        uses: mozilla-actions/sccache-action@v0.0.7
      - name: cargo generate-lockfile
        if: hashFiles('Cargo.lock') == ''
        run: cargo generate-lockfile
      - name: Run cargo test --locked
=======
          sudo apt-get -y install libsqlite3-dev
      - uses: actions-rust-lang/setup-rust-toolchain@v1.12.0
      - uses: mozilla-actions/sccache-action@v0.0.9
      - name: cargo test --locked
>>>>>>> 3e485731
        run: cargo test --locked --all-features --all-targets --workspace
      # https://github.com/rust-lang/cargo/issues/6669
      - name: Run cargo test --doc
        run: cargo test --locked --all-features --doc --workspace
  coverage:
    runs-on: ubuntu-24.04
<<<<<<< HEAD
    name: ubuntu / stable / coverage
=======
>>>>>>> 3e485731
    steps:
      - uses: actions/checkout@v4
      - name: Install system dependencies
        run: |
          sudo apt update
<<<<<<< HEAD
          sudo apt-get -y install libsqlite3-dev libssl-dev
      - name: Install stable
        uses: dtolnay/rust-toolchain@stable
        with:
          components: llvm-tools
      - name: Install sccache-cache
        uses: mozilla-actions/sccache-action@v0.0.7
      - name: cargo install cargo-tarpaulin
        uses: taiki-e/install-action@cargo-tarpaulin
      - name: cargo generate-lockfile
        if: hashFiles('Cargo.lock') == ''
        run: cargo generate-lockfile
      - name: Run cargo-tarpaulin with xml output
        run: cargo +stable tarpaulin --engine llvm --locked --all-features --ignore-tests --lib --out xml -- --test-threads 1
=======
          sudo apt-get -y install libsqlite3-dev
      - uses: actions-rust-lang/setup-rust-toolchain@v1.12.0
        with:
          toolchain: nightly
          components: llvm-tools
      - uses: mozilla-actions/sccache-action@v0.0.9
      - name: install grcov
        uses: taiki-e/install-action@grcov
      - name: Generate coverage
        run: |
          EXPORT_FOR_CI=1 ./scripts/coverage.sh
>>>>>>> 3e485731
      # Upload the coverage if we are not a PR from a fork, see ".github/workflows/coverage.yaml"
      - name: Upload to codecov.io
        if: ${{ github.event_name == 'push' }}
        uses: codecov/codecov-action@v5
        with:
          token: ${{secrets.CODECOV_TOKEN}}
          fail_ci_if_error: true
      # Save data to use in workflow_run
      - name: Save PR number
        if: ${{ github.event_name == 'pull_request' }}
        env:
          PR_NUMBER: ${{ github.event.number }}
        run: |
          echo "$PR_NUMBER" > ./pr_number
      - name: Upload coverage artifact
        if: ${{ github.event_name == 'pull_request' }}
        uses: actions/upload-artifact@v4
        with:
          name: coverage
          path: |
            pr_number
            coverage-astarte-device-sdk.info<|MERGE_RESOLUTION|>--- conflicted
+++ resolved
@@ -30,71 +30,28 @@
   SCCACHE_GHA_ENABLED: "true"
   RUSTC_WRAPPER: "sccache"
 jobs:
-<<<<<<< HEAD
-  required:
-    runs-on: ubuntu-24.04
-    name: ubuntu / ${{ matrix.toolchain }}
-    strategy:
-      matrix:
-        toolchain: [stable, beta]
-=======
   test:
     runs-on: ubuntu-24.04
->>>>>>> 3e485731
     steps:
       - uses: actions/checkout@v4
       - name: Install system dependencies
         run: |
           sudo apt update
-<<<<<<< HEAD
-          sudo apt-get -y install libsqlite3-dev libssl-dev
-      - name: Install ${{ matrix.toolchain }}
-        uses: dtolnay/rust-toolchain@master
-        with:
-          toolchain: ${{ matrix.toolchain }}
-      - name: Install sccache-cache
-        uses: mozilla-actions/sccache-action@v0.0.7
-      - name: cargo generate-lockfile
-        if: hashFiles('Cargo.lock') == ''
-        run: cargo generate-lockfile
-      - name: Run cargo test --locked
-=======
           sudo apt-get -y install libsqlite3-dev
       - uses: actions-rust-lang/setup-rust-toolchain@v1.12.0
       - uses: mozilla-actions/sccache-action@v0.0.9
       - name: cargo test --locked
->>>>>>> 3e485731
         run: cargo test --locked --all-features --all-targets --workspace
       # https://github.com/rust-lang/cargo/issues/6669
       - name: Run cargo test --doc
         run: cargo test --locked --all-features --doc --workspace
   coverage:
     runs-on: ubuntu-24.04
-<<<<<<< HEAD
-    name: ubuntu / stable / coverage
-=======
->>>>>>> 3e485731
     steps:
       - uses: actions/checkout@v4
       - name: Install system dependencies
         run: |
           sudo apt update
-<<<<<<< HEAD
-          sudo apt-get -y install libsqlite3-dev libssl-dev
-      - name: Install stable
-        uses: dtolnay/rust-toolchain@stable
-        with:
-          components: llvm-tools
-      - name: Install sccache-cache
-        uses: mozilla-actions/sccache-action@v0.0.7
-      - name: cargo install cargo-tarpaulin
-        uses: taiki-e/install-action@cargo-tarpaulin
-      - name: cargo generate-lockfile
-        if: hashFiles('Cargo.lock') == ''
-        run: cargo generate-lockfile
-      - name: Run cargo-tarpaulin with xml output
-        run: cargo +stable tarpaulin --engine llvm --locked --all-features --ignore-tests --lib --out xml -- --test-threads 1
-=======
           sudo apt-get -y install libsqlite3-dev
       - uses: actions-rust-lang/setup-rust-toolchain@v1.12.0
         with:
@@ -106,7 +63,6 @@
       - name: Generate coverage
         run: |
           EXPORT_FOR_CI=1 ./scripts/coverage.sh
->>>>>>> 3e485731
       # Upload the coverage if we are not a PR from a fork, see ".github/workflows/coverage.yaml"
       - name: Upload to codecov.io
         if: ${{ github.event_name == 'push' }}
