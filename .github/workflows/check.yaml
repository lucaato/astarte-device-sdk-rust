# This file is part of Astarte.
#
# Copyright 2022-2024 SECO Mind Srl
#
# Licensed under the Apache License, Version 2.0 (the "License");
# you may not use this file except in compliance with the License.
# You may obtain a copy of the License at
#
#    http://www.apache.org/licenses/LICENSE-2.0
#
# Unless required by applicable law or agreed to in writing, software
# distributed under the License is distributed on an "AS IS" BASIS,
# WITHOUT WARRANTIES OR CONDITIONS OF ANY KIND, either express or implied.
# See the License for the specific language governing permissions and
# limitations under the License.
#
# SPDX-License-Identifier: Apache-2.0

name: check
on:
  workflow_call:
  workflow_dispatch:
permissions:
  contents: read
env:
  CARGO_TERM_COLOR: always
  SCCACHE_GHA_ENABLED: "true"
  RUSTC_WRAPPER: "sccache"
jobs:
  fmt:
    runs-on: ubuntu-latest
    name: stable / fmt
    steps:
      - uses: actions/checkout@v4
      - name: Install stable
        uses: dtolnay/rust-toolchain@stable
        with:
          components: rustfmt
      - name: Check formatting
        run: cargo fmt --check --all
  clippy:
    runs-on: ubuntu-latest
    name: ${{ matrix.toolchain }} / clippy
    strategy:
      fail-fast: false
      matrix:
        toolchain: [stable, beta]
    steps:
      - uses: actions/checkout@v4
      - name: Install ${{ matrix.toolchain }}
        uses: dtolnay/rust-toolchain@master
        with:
          toolchain: ${{ matrix.toolchain }}
          components: clippy
      - name: Install sccache-cache
        uses: mozilla-actions/sccache-action@v0.0.6
      - name: cargo clippy
        run: cargo clippy --all-targets --all-features --workspace -- -D warnings
  doc:
    runs-on: ubuntu-latest
    name: nightly / doc
    env:
      RUSTDOCFLAGS: -Dwarnings
    steps:
      - uses: actions/checkout@v4
      - name: Install nightly
        uses: dtolnay/rust-toolchain@nightly
      - name: Install sccache-cache
<<<<<<< HEAD
        uses: mozilla-actions/sccache-action@v0.0.6
      - name: cargo doc
        run: cargo doc --no-deps --all-features --workspace
        env:
          RUSTDOCFLAGS: --cfg docsrs -D warnings
=======
        uses: mozilla-actions/sccache-action@v0.0.5
      - name: Install cargo-docs-rs
        uses: dtolnay/install@cargo-docs-rs
      - run: cargo docs-rs

>>>>>>> e427358a
  hack:
    runs-on: ubuntu-latest
    name: ubuntu / stable / features
    steps:
      - uses: actions/checkout@v4
      - name: Install stable
        uses: dtolnay/rust-toolchain@stable
      - name: Install sccache-cache
        uses: mozilla-actions/sccache-action@v0.0.6
      - name: cargo install cargo-hack
        uses: taiki-e/install-action@cargo-hack
      - name: cargo hack
        run: cargo hack --workspace --feature-powerset check
  minimal-versions:
    runs-on: ubuntu-latest
    name: ubuntu / stable / minimal-versions
    steps:
      - uses: actions/checkout@v4
      - name: Install stable
        uses: dtolnay/rust-toolchain@stable
      - name: Install nightly for -Zminimal-versions
        uses: dtolnay/rust-toolchain@nightly
      - name: Install cargo hack
        uses: taiki-e/install-action@cargo-hack
      - name: Install cargo minimal-versions
        uses: taiki-e/install-action@cargo-minimal-versions
      - name: Install sccache-cache
        uses: mozilla-actions/sccache-action@v0.0.6
      - name: rustup default stable
        run: rustup default stable
      - name: Check minimal versions
        run: cargo minimal-versions check --workspace --ignore-private --detach-path-deps=skip-exact --direct
        env:
          RUSTFLAGS: -D warnings
  msrv:
    runs-on: ubuntu-latest
    strategy:
      matrix:
        msrv: [1.72.0]
    name: ubuntu / ${{ matrix.msrv }}
    steps:
      - uses: actions/checkout@v4
      - name: Install ${{ matrix.msrv }}
        uses: dtolnay/rust-toolchain@master
        with:
          toolchain: ${{ matrix.msrv }}
      - name: Install sccache-cache
<<<<<<< HEAD
        uses: mozilla-actions/sccache-action@v0.0.6
=======
        uses: mozilla-actions/sccache-action@v0.0.5
      - name: Install cargo hack
        uses: taiki-e/install-action@cargo-hack
>>>>>>> e427358a
      - name: cargo +${{ matrix.msrv }} check
        run: cargo +1.72.0 hack --no-dev-deps check --workspace --exclude astarte-device-sdk-mock --exclude e2e-test
  # Run semver-check on release branch push or PR
  semver:
    if: startsWith(github.base_ref, 'release-') || startsWith(github.ref, 'release-')
    name: stable / semver
    runs-on: ubuntu-latest
    steps:
      - uses: actions/checkout@v4
      - name: Install sccache-cache
        uses: mozilla-actions/sccache-action@v0.0.6
      - name: Check semver
        uses: obi1kenobi/cargo-semver-checks-action@v2
        with:
          release-type: patch<|MERGE_RESOLUTION|>--- conflicted
+++ resolved
@@ -66,19 +66,11 @@
       - name: Install nightly
         uses: dtolnay/rust-toolchain@nightly
       - name: Install sccache-cache
-<<<<<<< HEAD
         uses: mozilla-actions/sccache-action@v0.0.6
-      - name: cargo doc
-        run: cargo doc --no-deps --all-features --workspace
-        env:
-          RUSTDOCFLAGS: --cfg docsrs -D warnings
-=======
-        uses: mozilla-actions/sccache-action@v0.0.5
       - name: Install cargo-docs-rs
         uses: dtolnay/install@cargo-docs-rs
       - run: cargo docs-rs
 
->>>>>>> e427358a
   hack:
     runs-on: ubuntu-latest
     name: ubuntu / stable / features
@@ -126,13 +118,9 @@
         with:
           toolchain: ${{ matrix.msrv }}
       - name: Install sccache-cache
-<<<<<<< HEAD
         uses: mozilla-actions/sccache-action@v0.0.6
-=======
-        uses: mozilla-actions/sccache-action@v0.0.5
       - name: Install cargo hack
         uses: taiki-e/install-action@cargo-hack
->>>>>>> e427358a
       - name: cargo +${{ matrix.msrv }} check
         run: cargo +1.72.0 hack --no-dev-deps check --workspace --exclude astarte-device-sdk-mock --exclude e2e-test
   # Run semver-check on release branch push or PR
