--- conflicted
+++ resolved
@@ -34,10 +34,6 @@
 jobs:
   fmt:
     runs-on: ubuntu-24.04
-<<<<<<< HEAD
-    name: stable / fmt
-=======
->>>>>>> 3e485731
     steps:
       - uses: actions/checkout@v4
       - uses: actions-rust-lang/setup-rust-toolchain@v1.12.0
@@ -45,36 +41,10 @@
         run: cargo fmt --check --all
   clippy:
     runs-on: ubuntu-24.04
-<<<<<<< HEAD
-    name: ${{ matrix.toolchain }} / clippy
-    strategy:
-      fail-fast: false
-      matrix:
-        toolchain: [stable, beta]
-=======
->>>>>>> 3e485731
     steps:
       - uses: actions/checkout@v4
       - name: Install system dependencies
         run: |
-<<<<<<< HEAD
-          sudo apt update
-          sudo apt-get -y install libsqlite3-dev libssl-dev
-      - name: Install ${{ matrix.toolchain }}
-        uses: dtolnay/rust-toolchain@master
-        with:
-          toolchain: ${{ matrix.toolchain }}
-          components: clippy
-      - name: Install sccache-cache
-        uses: mozilla-actions/sccache-action@v0.0.7
-      - name: cargo clippy
-        run: cargo clippy --locked --all-targets --all-features --workspace -- -D warnings
-  doc:
-    runs-on: ubuntu-24.04
-    name: nightly / doc
-    env:
-      RUSTDOCFLAGS: -Dwarnings
-=======
           sudo apt-get update
           sudo apt-get -y install libsqlite3-dev
       - uses: actions-rust-lang/setup-rust-toolchain@v1.12.0
@@ -83,55 +53,30 @@
         run: cargo clippy --locked --all-targets --all-features --workspace
   doc:
     runs-on: ubuntu-24.04
->>>>>>> 3e485731
     steps:
       - uses: actions/checkout@v4
       - name: Install system dependencies
         run: |
-<<<<<<< HEAD
-          sudo apt update
-          sudo apt-get -y install libsqlite3-dev libssl-dev
-      - name: Install nightly
-        uses: dtolnay/rust-toolchain@nightly
-      - name: Install sccache-cache
-        uses: mozilla-actions/sccache-action@v0.0.7
-=======
           sudo apt-get update
           sudo apt-get -y install libsqlite3-dev
       - uses: actions-rust-lang/setup-rust-toolchain@v1.12.0
         with:
           toolchain: nightly
       - uses: mozilla-actions/sccache-action@v0.0.9
->>>>>>> 3e485731
       - name: Install cargo-docs-rs
         uses: dtolnay/install@cargo-docs-rs
       - run: cargo docs-rs --locked
 
-<<<<<<< HEAD
-  hack:
-    runs-on: ubuntu-24.04
-    name: ubuntu / stable / features
-=======
   features:
     runs-on: ubuntu-24.04
->>>>>>> 3e485731
     steps:
       - uses: actions/checkout@v4
       - name: Install system dependencies
         run: |
-<<<<<<< HEAD
-          sudo apt update
-          sudo apt-get -y install libsqlite3-dev libssl-dev
-      - name: Install stable
-        uses: dtolnay/rust-toolchain@stable
-      - name: Install sccache-cache
-        uses: mozilla-actions/sccache-action@v0.0.7
-=======
           sudo apt-get update
           sudo apt-get -y install libsqlite3-dev
       - uses: actions-rust-lang/setup-rust-toolchain@v1.12.0
       - uses: mozilla-actions/sccache-action@v0.0.9
->>>>>>> 3e485731
       - name: cargo install cargo-hack
         uses: taiki-e/install-action@cargo-hack
       - name: cargo hack test
@@ -140,30 +85,10 @@
         run: cargo hack --each-feature test --locked
   minimal-versions:
     runs-on: ubuntu-24.04
-<<<<<<< HEAD
-    name: ubuntu / stable / minimal-versions
-=======
->>>>>>> 3e485731
     steps:
       - uses: actions/checkout@v4
       - name: Install system dependencies
         run: |
-<<<<<<< HEAD
-          sudo apt update
-          sudo apt-get -y install libsqlite3-dev libssl-dev
-      - name: Install stable
-        uses: dtolnay/rust-toolchain@stable
-      - name: Install nightly for -Zminimal-versions
-        uses: dtolnay/rust-toolchain@nightly
-      - name: Install cargo hack
-        uses: taiki-e/install-action@cargo-hack
-      - name: Install cargo minimal-versions
-        uses: taiki-e/install-action@cargo-minimal-versions
-      - name: Install sccache-cache
-        uses: mozilla-actions/sccache-action@v0.0.7
-      - name: rustup default stable
-        run: rustup default stable
-=======
           sudo apt-get update
           sudo apt-get -y install libsqlite3-dev
       - name: install rust stable
@@ -177,7 +102,6 @@
         with:
           tool: cargo-hack,cargo-minimal-versions
       - run: rustup default stable
->>>>>>> 3e485731
       - name: Check minimal versions
         run: cargo minimal-versions check --workspace --ignore-private --detach-path-deps=skip-exact --direct
   msrv:
@@ -185,39 +109,12 @@
     strategy:
       matrix:
         msrv: [1.72]
-<<<<<<< HEAD
-    name: ubuntu / ${{ matrix.msrv }}
-=======
     name: msrv / ${{ matrix.msrv }}
->>>>>>> 3e485731
     steps:
       - uses: actions/checkout@v4
       - name: Install system dependencies
         run: |
           sudo apt update
-<<<<<<< HEAD
-          sudo apt-get -y install libsqlite3-dev libssl-dev
-      - name: Install ${{ matrix.msrv }}
-        uses: dtolnay/rust-toolchain@master
-        with:
-          toolchain: ${{ matrix.msrv }}
-      - name: Install sccache-cache
-        uses: mozilla-actions/sccache-action@v0.0.7
-      - name: Install cargo hack
-        uses: taiki-e/install-action@cargo-hack
-      - name: cargo +${{ matrix.msrv }} check
-        run: cargo +${{ matrix.msrv }} hack --no-dev-deps check --all-features
-  # Run semver-check on release branch push or PR
-  semver:
-    if: startsWith(github.base_ref, 'release-') || startsWith(github.ref, 'release-')
-    name: stable / semver
-    runs-on: ubuntu-24.04
-    steps:
-      - uses: actions/checkout@v4
-      - name: Install sccache-cache
-        uses: mozilla-actions/sccache-action@v0.0.7
-      - name: Check semver
-=======
           sudo apt-get -y install libsqlite3-dev
       - uses: actions-rust-lang/setup-rust-toolchain@v1.12.0
         with:
@@ -235,7 +132,6 @@
       - uses: actions-rust-lang/setup-rust-toolchain@v1.12.0
       - uses: mozilla-actions/sccache-action@v0.0.9
       - name: Check library API semver breakages
->>>>>>> 3e485731
         uses: obi1kenobi/cargo-semver-checks-action@v2
         with:
           release-type: patch
@@ -248,15 +144,7 @@
       - name: Install system dependencies
         run: |
           sudo apt update
-<<<<<<< HEAD
-          sudo apt-get -y install libsqlite3-dev libssl-dev
-      - name: Install sccache-cache
-        uses: mozilla-actions/sccache-action@v0.0.7
-      - name: Install stable
-        uses: dtolnay/rust-toolchain@stable
-=======
           sudo apt-get -y install libsqlite3-dev
       - uses: actions-rust-lang/setup-rust-toolchain@v1.12.0
       - uses: mozilla-actions/sccache-action@v0.0.9
->>>>>>> 3e485731
       - run: ./scripts/check-for-publish.sh