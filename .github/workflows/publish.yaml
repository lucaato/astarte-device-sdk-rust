# This file is part of Astarte.
#
# Copyright 2025 SECO Mind Srl
#
# Licensed under the Apache License, Version 2.0 (the "License");
# you may not use this file except in compliance with the License.
# You may obtain a copy of the License at
#
#    http://www.apache.org/licenses/LICENSE-2.0
#
# Unless required by applicable law or agreed to in writing, software
# distributed under the License is distributed on an "AS IS" BASIS,
# WITHOUT WARRANTIES OR CONDITIONS OF ANY KIND, either express or implied.
# See the License for the specific language governing permissions and
# limitations under the License.
#
# SPDX-License-Identifier: Apache-2.0

name: publish
# When a release is published or called manually
on:
  release:
    types:
      - published
  workflow_dispatch:
# Only needs to clone the repository
permissions:
  contents: read
# Safer shell
defaults:
  run:
    shell: bash
concurrency:
  group: ${{ github.workflow }}-${{ github.head_ref || github.run_id }}
  # It's not safe to cancel the publish
  cancel-in-progress: false
env:
  CARGO_TERM_COLOR: always
<<<<<<< HEAD
  SCCACHE_GHA_ENABLED: "true"
  RUSTC_WRAPPER: "sccache"
=======
>>>>>>> fb09c090
jobs:
  # Check that the create can be compiled with only the packaged files
  for-publish:
    name: stable / for-publish
    runs-on: ubuntu-24.04
    steps:
      - uses: actions/checkout@v4
      - name: Install system dependencies
        run: |
          sudo apt update
          sudo apt-get -y install libsqlite3-dev
<<<<<<< HEAD
      - uses: actions-rust-lang/setup-rust-toolchain@v1.13.0
=======
      - uses: actions-rust-lang/setup-rust-toolchain@v1.12.0
>>>>>>> fb09c090
      - uses: mozilla-actions/sccache-action@v0.0.9
      - name: Install stable
        uses: dtolnay/rust-toolchain@stable
      - run: ./scripts/check-for-publish.sh
  publish:
    name: stable / publish
    needs: [for-publish]
    runs-on: ubuntu-24.04
    steps:
      - uses: actions/checkout@v4
      - name: Install system dependencies
        run: |
          sudo apt-get update
          sudo apt-get -y install libsqlite3-dev
<<<<<<< HEAD
      - uses: actions-rust-lang/setup-rust-toolchain@v1.13.0
=======
      - uses: actions-rust-lang/setup-rust-toolchain@v1.12.0
>>>>>>> fb09c090
      - name: publish creates
        env:
          CARGO_REGISTRY_TOKEN: ${{ secrets.CARGO_REGISTRY_TOKEN }}
        # Publish the crates in order of dependency
        run: |
          cargo publish --locked -p astarte-device-sdk-derive
          cargo publish --locked -p astarte-device-sdk
          cargo publish --locked -p astarte-device-sdk-mock<|MERGE_RESOLUTION|>--- conflicted
+++ resolved
@@ -36,11 +36,6 @@
   cancel-in-progress: false
 env:
   CARGO_TERM_COLOR: always
-<<<<<<< HEAD
-  SCCACHE_GHA_ENABLED: "true"
-  RUSTC_WRAPPER: "sccache"
-=======
->>>>>>> fb09c090
 jobs:
   # Check that the create can be compiled with only the packaged files
   for-publish:
@@ -52,11 +47,7 @@
         run: |
           sudo apt update
           sudo apt-get -y install libsqlite3-dev
-<<<<<<< HEAD
       - uses: actions-rust-lang/setup-rust-toolchain@v1.13.0
-=======
-      - uses: actions-rust-lang/setup-rust-toolchain@v1.12.0
->>>>>>> fb09c090
       - uses: mozilla-actions/sccache-action@v0.0.9
       - name: Install stable
         uses: dtolnay/rust-toolchain@stable
@@ -71,11 +62,7 @@
         run: |
           sudo apt-get update
           sudo apt-get -y install libsqlite3-dev
-<<<<<<< HEAD
       - uses: actions-rust-lang/setup-rust-toolchain@v1.13.0
-=======
-      - uses: actions-rust-lang/setup-rust-toolchain@v1.12.0
->>>>>>> fb09c090
       - name: publish creates
         env:
           CARGO_REGISTRY_TOKEN: ${{ secrets.CARGO_REGISTRY_TOKEN }}
