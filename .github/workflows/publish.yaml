# This file is part of Astarte.
#
# Copyright 2025 SECO Mind Srl
#
# Licensed under the Apache License, Version 2.0 (the "License");
# you may not use this file except in compliance with the License.
# You may obtain a copy of the License at
#
#    http://www.apache.org/licenses/LICENSE-2.0
#
# Unless required by applicable law or agreed to in writing, software
# distributed under the License is distributed on an "AS IS" BASIS,
# WITHOUT WARRANTIES OR CONDITIONS OF ANY KIND, either express or implied.
# See the License for the specific language governing permissions and
# limitations under the License.
#
# SPDX-License-Identifier: Apache-2.0

name: publish
# When a release is published or called manually
on:
  release:
    types:
      - published
  workflow_dispatch:
# Only needs to clone the repository
permissions:
  contents: read
# Safer shell
defaults:
  run:
    shell: bash
concurrency:
  group: ${{ github.workflow }}-${{ github.head_ref || github.run_id }}
  # It's not safe to cancel the publish
  cancel-in-progress: false
env:
  CARGO_TERM_COLOR: always
jobs:
  # Check that the create can be compiled with only the packaged files
  for-publish:
    name: stable / for-publish
    runs-on: ubuntu-24.04
    steps:
<<<<<<< HEAD
      - uses: actions/checkout@v4
      - name: Install system dependencies
        run: |
          sudo apt update
          sudo apt-get -y install libsqlite3-dev
      - uses: actions-rust-lang/setup-rust-toolchain@v1.13.0
=======
      - uses: actions/checkout@v5
      - uses: ./.github/actions/install-deps
      - uses: actions-rust-lang/setup-rust-toolchain@v1.14.0
>>>>>>> b890a330
      - uses: mozilla-actions/sccache-action@v0.0.9
      - name: Install stable
        uses: dtolnay/rust-toolchain@stable
      - run: ./scripts/check-for-publish.sh
  publish:
    name: stable / publish
    needs: [for-publish]
    runs-on: ubuntu-24.04
    steps:
<<<<<<< HEAD
      - uses: actions/checkout@v4
      - name: Install system dependencies
        run: |
          sudo apt-get update
          sudo apt-get -y install libsqlite3-dev
      - uses: actions-rust-lang/setup-rust-toolchain@v1.13.0
=======
      - uses: actions/checkout@v5
      - uses: ./.github/actions/install-deps
      - uses: actions-rust-lang/setup-rust-toolchain@v1.14.0
>>>>>>> b890a330
      - name: publish creates
        env:
          CARGO_REGISTRY_TOKEN: ${{ secrets.CARGO_REGISTRY_TOKEN }}
        # Publish the crates in order of dependency
        run: |
          cargo publish --locked -p astarte-device-sdk-derive
          cargo publish --locked -p astarte-device-sdk
          cargo publish --locked -p astarte-device-sdk-mock<|MERGE_RESOLUTION|>--- conflicted
+++ resolved
@@ -42,18 +42,9 @@
     name: stable / for-publish
     runs-on: ubuntu-24.04
     steps:
-<<<<<<< HEAD
-      - uses: actions/checkout@v4
-      - name: Install system dependencies
-        run: |
-          sudo apt update
-          sudo apt-get -y install libsqlite3-dev
-      - uses: actions-rust-lang/setup-rust-toolchain@v1.13.0
-=======
       - uses: actions/checkout@v5
       - uses: ./.github/actions/install-deps
       - uses: actions-rust-lang/setup-rust-toolchain@v1.14.0
->>>>>>> b890a330
       - uses: mozilla-actions/sccache-action@v0.0.9
       - name: Install stable
         uses: dtolnay/rust-toolchain@stable
@@ -63,18 +54,9 @@
     needs: [for-publish]
     runs-on: ubuntu-24.04
     steps:
-<<<<<<< HEAD
-      - uses: actions/checkout@v4
-      - name: Install system dependencies
-        run: |
-          sudo apt-get update
-          sudo apt-get -y install libsqlite3-dev
-      - uses: actions-rust-lang/setup-rust-toolchain@v1.13.0
-=======
       - uses: actions/checkout@v5
       - uses: ./.github/actions/install-deps
       - uses: actions-rust-lang/setup-rust-toolchain@v1.14.0
->>>>>>> b890a330
       - name: publish creates
         env:
           CARGO_REGISTRY_TOKEN: ${{ secrets.CARGO_REGISTRY_TOKEN }}
