--- conflicted
+++ resolved
@@ -3,37 +3,15 @@
 # SPDX-License-Identifier: CC0-1.0
 
 name: REUSE Compliance Check
-<<<<<<< HEAD
-permissions:
-  contents: read
-on:
-  push:
-    branches:
-      - master
-      - release-*
-  # Run on branch/tag creation
-  create:
-  pull_request:
-concurrency:
-  group: ${{ github.workflow }}-${{ github.head_ref || github.run_id }}
-  cancel-in-progress: true
-=======
 on:
   workflow_call:
   workflow_dispatch:
 permissions:
   contents: read
->>>>>>> bff289ec
 jobs:
   test:
     runs-on: ubuntu-latest
     steps:
-<<<<<<< HEAD
-      - uses: actions/checkout@v3
-      - name: REUSE Compliance Check
-        uses: fsfe/reuse-action@v1
-=======
       - uses: actions/checkout@v4
       - name: REUSE Compliance Check
-        uses: fsfe/reuse-action@v2
->>>>>>> bff289ec
+        uses: fsfe/reuse-action@v2