# This file is part of Astarte.
#
# Copyright 2022 - 2025 SECO Mind Srl
#
# Licensed under the Apache License, Version 2.0 (the "License");
# you may not use this file except in compliance with the License.
# You may obtain a copy of the License at
#
#    http://www.apache.org/licenses/LICENSE-2.0
#
# Unless required by applicable law or agreed to in writing, software
# distributed under the License is distributed on an "AS IS" BASIS,
# WITHOUT WARRANTIES OR CONDITIONS OF ANY KIND, either express or implied.
# See the License for the specific language governing permissions and
# limitations under the License.
#
# SPDX-License-Identifier: Apache-2.0

[package]
name = "astarte-device-sdk"
version.workspace = true
categories = ["embedded", "api-bindings"]
documentation = "https://docs.rs/astarte-device-sdk"
edition.workspace = true
homepage.workspace = true
include = [
  "!*.sqlite*",
  "/CHANGELOG.md",
  "/LICENSE",
  "/LICENSES",
  "/README.md",
  "/docs",
  "/examples",
  "/migrations",
  "/queries",
  "/src",
]
keywords = ["sdk", "iot", "astarte"]
license.workspace = true
readme = "README.md"
repository.workspace = true
rust-version.workspace = true
description = "A library that provides communication and pairing primitives to an Astarte Cluster"

[workspace]
resolver = "2"
members = [
  "astarte-device-sdk-derive",
  "astarte-device-sdk-mock",
  "e2e-test",
]

# See more keys and their definitions at https://doc.rust-lang.org/cargo/reference/manifest.html

[workspace.package]
<<<<<<< HEAD
version = "0.10.3"
=======
version = "0.9.9"
>>>>>>> b890a330
edition = "2021"
homepage = "https://astarte.cloud/"
license = "Apache-2.0"
repository = "https://github.com/astarte-platform/astarte-device-sdk-rust"
rust-version = "1.78.0"

[dependencies]
astarte-device-sdk-derive = { workspace = true, optional = true }
astarte-interfaces = { workspace = true }
astarte-message-hub-proto = { workspace = true, optional = true }
<<<<<<< HEAD
base64 = { workspace = true }
bson = { workspace = true, features = ["chrono-0_4"] }
bytes = { workspace = true }
cfg-if = { workspace = true }
=======
async-trait.workspace = true
base64.workspace = true
bson = { workspace = true, features = ["chrono-0_4"] }
bytes.workspace = true
>>>>>>> b890a330
chrono = { workspace = true, features = ["serde"] }
flate2.workspace = true
flume = { workspace = true, features = ["async"] }
<<<<<<< HEAD
futures = { workspace = true }
http = { workspace = true }
itertools = { workspace = true }
=======
futures.workspace = true
http.workspace = true
itertools.workspace = true
once_cell.workspace = true
rand_core = { workspace = true, features = ["getrandom"] }
>>>>>>> b890a330
# Use aws-lc-rs to support all PrivateKey types
rcgen = { workspace = true, default-features = false, features = ["pem", "crypto", "aws_lc_rs"] }
reqwest = { workspace = true, default-features = false }
rumqttc = { workspace = true, features = ["use-rustls"] }
rusqlite.workspace = true
rustls.workspace = true
rustls-native-certs.workspace = true
rustls-pemfile.workspace = true
# Required by rumqttc even if not used
rustls-webpki = { workspace = true, default-features = false, features = ["std", "aws-lc-rs"] }
serde = { workspace = true, features = ["derive"] }
serde_json.workspace = true
sync_wrapper.workspace = true
thiserror.workspace = true
tokio = { workspace = true, features = ["rt", "parking_lot", "macros", "fs"] }
tracing.workspace = true
url = { workspace = true, features = ["serde"] }
uuid = { workspace = true, features = ["v4", "v5"] }
<<<<<<< HEAD
webpki-roots = { workspace = true, optional = true }
=======

# Transitive dependency
ahash.workspace = true
litemap.workspace = true
time.workspace = true
zerofrom.workspace = true
>>>>>>> b890a330

[target.'cfg(macos)'.dependencies]
reqwest = { workspace = true, features = ["macos-system-configuration"] }

[dev-dependencies]
<<<<<<< HEAD
astarte-device-sdk-derive = { workspace = true }
astarte-message-hub-proto = { workspace = true }
astarte-message-hub-proto-mock = { workspace = true }
async-trait = { workspace = true }
color-eyre = { workspace = true }
eyre = { workspace = true }
mockall = { workspace = true }
mockito = { workspace = true }
pretty_assertions = { workspace = true }
=======
astarte-device-sdk-derive.workspace = true
color-eyre.workspace = true
env_logger.workspace = true
eyre.workspace = true
mockall.workspace = true
mockito.workspace = true
pretty_assertions.workspace = true
>>>>>>> b890a330
rcgen = { workspace = true, features = ["pem", "x509-parser"] }
tempfile.workspace = true
tokio = { workspace = true, features = ["rt", "rt-multi-thread", "signal"] }
tokio-stream = { workspace = true, features = ["net"] }
tracing.workspace = true
tracing-subscriber.workspace = true

# Transitive dependencies
litemap = { workspace = true }
zerofrom = { workspace = true }

[features]
default = ["interface-strict", "sqlite-trace", "tokio-multi-thread"]
# Enable and exports the derive macros
derive = ["dep:astarte-device-sdk-derive"]
# Deprecated: Add the documentation and description to the interfaces
interface-doc = []
# Deprecated: Add stricter checks to the interfaces
interface-strict = []
# gRPC connection through the Astarte MessageHub
message-hub = ["dep:astarte-message-hub-proto"]
# Logs the SQLite queries and features
sqlite-trace = ["rusqlite/trace"]
# Deprecated: this features should be activated by the user
tokio-multi-thread = []
# Uses the webpki-roots the Mozilla CA bundle for TLS
webpki = ["dep:webpki-roots"]

[lints.rust]
# config used for coverage generation
unexpected_cfgs = { level = "warn", check-cfg = ['cfg(__coverage)'] }

[package.metadata.docs.rs]
all-features = true
rustc-args = ["--cfg=docsrs"]

[workspace.dependencies]
<<<<<<< HEAD
astarte-device-sdk = { path = "./", version = "=0.10.3" }
astarte-device-sdk-derive = { version = "=0.10.3", path = "./astarte-device-sdk-derive" }
astarte-interfaces = "0.1.1"
astarte-message-hub-proto = "0.8.1"
astarte-message-hub-proto-mock = "0.8.1"
async-channel = "2.0.0"
=======
astarte-device-sdk = { path = "./", version = "=0.9.9" }
astarte-device-sdk-derive = { version = "=0.9.9", path = "./astarte-device-sdk-derive" }
astarte-message-hub-proto = "0.7.0"
>>>>>>> b890a330
async-trait = "0.1.67"
base64 = "0.22.0"
bson = "2.12.0"
bytes = "1.5.0"
cfg-if = "1.0.0"
chrono = "0.4.20"
clap = "4.5.32"
color-eyre = "0.6.3"
eyre = "0.6.12"
flate2 = "1.0.0"
flume = "0.11.0"
futures = "0.3.0"
http = "1.0.0"
itertools = "0.14.0"
mockall = "0.13.1"
mockito = "1.4.0"
openssl = "0.10.46"
phoenix-chan = "0.4.2"
pretty_assertions = "1.4.1"
proc-macro2 = "1.0.83"
quote = "1.0.35"
rcgen = { version = "0.13.1", default-features = false }
regex = "1.11.0"
reqwest = { version = "0.12.9", default-features = false, features = ["http2", "charset", "json", "rustls-tls-native-roots-no-provider"] }
rumqttc = { package = "rumqttc-dev-patched", version = "0.24.6-ack-notify" }
# Error with bindgen and rust <1.82
# See: https://github.com/rusqlite/rusqlite/issues/1631
rusqlite = "=0.32.1"
rustls = "0.23.4"
rustls-native-certs = "0.8.1"
rustls-pemfile = "2.2.0"
rustls-platform-verifier = "0.5.1"
rustls-webpki = { version = "0.103.0", default-features = false }
serde = "1.0.184"
serde_json = "1.0.85"
syn = "2.0.87"
sync_wrapper = "1.0.0"
tempfile = "3.6.0"
thiserror = "2.0.8"
tokio = "1.36.0"
tokio-stream = "0.1.0"
tracing = "0.1.37"
tracing-subscriber = "0.3.0"
url = "2.4.0"
uuid = "1.1.2"
webpki-roots = "1.0.0"

# Transitive dependencies
litemap = "=0.7.4"
zerofrom = "=0.1.5"

[[example]]
name = "msghub_client"
path = "examples/message_hub_client/main.rs"
required-features = ["message-hub", "derive"]

[[example]]
name = "object_datastream"
path = "examples/object_datastream/main.rs"
required-features = ["derive"]

[[example]]
name = "retention"
path = "examples/retention/main.rs"
required-features = ["derive"]<|MERGE_RESOLUTION|>--- conflicted
+++ resolved
@@ -53,11 +53,7 @@
 # See more keys and their definitions at https://doc.rust-lang.org/cargo/reference/manifest.html
 
 [workspace.package]
-<<<<<<< HEAD
 version = "0.10.3"
-=======
-version = "0.9.9"
->>>>>>> b890a330
 edition = "2021"
 homepage = "https://astarte.cloud/"
 license = "Apache-2.0"
@@ -68,31 +64,16 @@
 astarte-device-sdk-derive = { workspace = true, optional = true }
 astarte-interfaces = { workspace = true }
 astarte-message-hub-proto = { workspace = true, optional = true }
-<<<<<<< HEAD
 base64 = { workspace = true }
 bson = { workspace = true, features = ["chrono-0_4"] }
 bytes = { workspace = true }
 cfg-if = { workspace = true }
-=======
-async-trait.workspace = true
-base64.workspace = true
-bson = { workspace = true, features = ["chrono-0_4"] }
-bytes.workspace = true
->>>>>>> b890a330
 chrono = { workspace = true, features = ["serde"] }
 flate2.workspace = true
 flume = { workspace = true, features = ["async"] }
-<<<<<<< HEAD
 futures = { workspace = true }
 http = { workspace = true }
 itertools = { workspace = true }
-=======
-futures.workspace = true
-http.workspace = true
-itertools.workspace = true
-once_cell.workspace = true
-rand_core = { workspace = true, features = ["getrandom"] }
->>>>>>> b890a330
 # Use aws-lc-rs to support all PrivateKey types
 rcgen = { workspace = true, default-features = false, features = ["pem", "crypto", "aws_lc_rs"] }
 reqwest = { workspace = true, default-features = false }
@@ -111,22 +92,12 @@
 tracing.workspace = true
 url = { workspace = true, features = ["serde"] }
 uuid = { workspace = true, features = ["v4", "v5"] }
-<<<<<<< HEAD
 webpki-roots = { workspace = true, optional = true }
-=======
-
-# Transitive dependency
-ahash.workspace = true
-litemap.workspace = true
-time.workspace = true
-zerofrom.workspace = true
->>>>>>> b890a330
 
 [target.'cfg(macos)'.dependencies]
 reqwest = { workspace = true, features = ["macos-system-configuration"] }
 
 [dev-dependencies]
-<<<<<<< HEAD
 astarte-device-sdk-derive = { workspace = true }
 astarte-message-hub-proto = { workspace = true }
 astarte-message-hub-proto-mock = { workspace = true }
@@ -136,15 +107,6 @@
 mockall = { workspace = true }
 mockito = { workspace = true }
 pretty_assertions = { workspace = true }
-=======
-astarte-device-sdk-derive.workspace = true
-color-eyre.workspace = true
-env_logger.workspace = true
-eyre.workspace = true
-mockall.workspace = true
-mockito.workspace = true
-pretty_assertions.workspace = true
->>>>>>> b890a330
 rcgen = { workspace = true, features = ["pem", "x509-parser"] }
 tempfile.workspace = true
 tokio = { workspace = true, features = ["rt", "rt-multi-thread", "signal"] }
@@ -182,18 +144,12 @@
 rustc-args = ["--cfg=docsrs"]
 
 [workspace.dependencies]
-<<<<<<< HEAD
 astarte-device-sdk = { path = "./", version = "=0.10.3" }
 astarte-device-sdk-derive = { version = "=0.10.3", path = "./astarte-device-sdk-derive" }
 astarte-interfaces = "0.1.1"
 astarte-message-hub-proto = "0.8.1"
 astarte-message-hub-proto-mock = "0.8.1"
 async-channel = "2.0.0"
-=======
-astarte-device-sdk = { path = "./", version = "=0.9.9" }
-astarte-device-sdk-derive = { version = "=0.9.9", path = "./astarte-device-sdk-derive" }
-astarte-message-hub-proto = "0.7.0"
->>>>>>> b890a330
 async-trait = "0.1.67"
 base64 = "0.22.0"
 bson = "2.12.0"
