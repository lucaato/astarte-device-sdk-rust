--- conflicted
+++ resolved
@@ -104,15 +104,9 @@
 interface-strict = []
 
 [workspace.dependencies]
-<<<<<<< HEAD
-astarte-device-sdk = { path = "./", version = "=0.8.1" }
-astarte-device-sdk-derive = { version = "=0.8.1", path = "./astarte-device-sdk-derive" }
-astarte-message-hub-proto = { git = "https://github.com/astarte-platform/astarte-message-hub-proto"}
-=======
 astarte-device-sdk = { path = "./", version = "=0.8.2" }
 astarte-device-sdk-derive = { version = "=0.8.2", path = "./astarte-device-sdk-derive" }
-astarte-message-hub-proto = "0.6.2"
->>>>>>> 429c5e4b
+astarte-message-hub-proto = { git = "https://github.com/astarte-platform/astarte-message-hub-proto"}
 async-trait = "0.1.50"
 base64 = "0.22.0"
 bson = "2.7.0"
