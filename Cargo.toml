# This file is part of Astarte.
#
# Copyright 2022 - 2025 SECO Mind Srl
#
# Licensed under the Apache License, Version 2.0 (the "License");
# you may not use this file except in compliance with the License.
# You may obtain a copy of the License at
#
#    http://www.apache.org/licenses/LICENSE-2.0
#
# Unless required by applicable law or agreed to in writing, software
# distributed under the License is distributed on an "AS IS" BASIS,
# WITHOUT WARRANTIES OR CONDITIONS OF ANY KIND, either express or implied.
# See the License for the specific language governing permissions and
# limitations under the License.
#
# SPDX-License-Identifier: Apache-2.0

[package]
name = "astarte-device-sdk"
version = { workspace = true }
categories = ["embedded", "api-bindings"]
documentation = "https://docs.rs/astarte-device-sdk"
edition = { workspace = true }
homepage = { workspace = true }
include = [
  "!*.sqlite*",
  "/CHANGELOG.md",
  "/LICENSE",
  "/LICENSES",
  "/README.md",
  "/docs",
  "/examples",
  "/migrations",
  "/queries",
  "/src",
]
keywords = ["sdk", "iot", "astarte"]
license = { workspace = true }
readme = "README.md"
repository = { workspace = true }
rust-version = { workspace = true }
description = "A library that provides communication and pairing primitives to an Astarte Cluster"

[workspace]
resolver = "2"
members = [
  "astarte-device-sdk-derive",
  "astarte-device-sdk-mock",
  "astarte-interfaces",
  "e2e-test",
]

# See more keys and their definitions at https://doc.rust-lang.org/cargo/reference/manifest.html

[workspace.package]
version = "0.9.7"
edition = "2021"
homepage = "https://astarte.cloud/"
license = "Apache-2.0"
repository = "https://github.com/astarte-platform/astarte-device-sdk-rust"
<<<<<<< HEAD
rust-version = "1.78.0"
=======
rust-version = "1.72"
>>>>>>> fb09c090

[dependencies]
astarte-device-sdk-derive = { workspace = true, optional = true }
astarte-interfaces = { workspace = true }
astarte-message-hub-proto = { workspace = true, optional = true }
base64 = { workspace = true }
bson = { workspace = true, features = ["chrono-0_4"] }
bytes = { workspace = true }
cfg-if = { workspace = true }
chrono = { workspace = true, features = ["serde"] }
flate2 = { workspace = true }
flume = { workspace = true, features = ["async"] }
futures = { workspace = true }
http = { workspace = true }
itertools = { workspace = true }
# Use aws-lc-rs to support all PrivateKey types
rcgen = { workspace = true, default-features = false, features = ["pem", "crypto", "aws_lc_rs"] }
reqwest = { workspace = true, default-features = false }
rumqttc = { workspace = true, features = ["use-rustls"] }
rusqlite = { workspace = true }
rustls = { workspace = true }
rustls-native-certs = { workspace = true }
rustls-pemfile = { workspace = true }
# Required by rumqttc even if not used
rustls-webpki = { workspace = true, default-features = false, features = ["std", "aws-lc-rs"] }
serde = { workspace = true, features = ["derive"] }
serde_json = { workspace = true }
sync_wrapper = { workspace = true }
thiserror = { workspace = true }
tokio = { workspace = true, features = ["rt", "parking_lot", "macros", "fs"] }
tracing = { workspace = true }
url = { workspace = true, features = ["serde"] }
uuid = { workspace = true, features = ["v4", "v5"] }
webpki-roots = { workspace = true, optional = true }

[target.'cfg(macos)'.dependencies]
reqwest = { workspace = true, features = ["macos-system-configuration"] }

[dev-dependencies]
astarte-device-sdk-derive = { workspace = true }
astarte-message-hub-proto = { workspace = true }
astarte-message-hub-proto-mock = { workspace = true }
async-trait = { workspace = true }
color-eyre = { workspace = true }
<<<<<<< HEAD
=======
env_logger = { workspace = true }
>>>>>>> fb09c090
eyre = { workspace = true }
mockall = { workspace = true }
mockito = { workspace = true }
pretty_assertions = { workspace = true }
rcgen = { workspace = true, features = ["pem", "x509-parser"] }
tempfile = { workspace = true }
tokio = { workspace = true, features = ["rt", "rt-multi-thread", "signal"] }
tokio-stream = { workspace = true, features = ["net"] }
tracing = { workspace = true }
tracing-subscriber = { workspace = true }

# Transitive dependencies
litemap = { workspace = true }
zerofrom = { workspace = true }

[features]
default = ["interface-strict", "sqlite-trace", "tokio-multi-thread"]
derive = ["dep:astarte-device-sdk-derive"]
interface-doc = []
interface-strict = []
message-hub = ["dep:astarte-message-hub-proto"]
sqlite-trace = ["rusqlite/trace"]
tokio-multi-thread = ["tokio/rt-multi-thread"]
webpki = ["dep:webpki-roots"]

[lints.rust]
# config used for coverage generation
unexpected_cfgs = { level = "warn", check-cfg = ['cfg(__coverage)'] }

[package.metadata.docs.rs]
all-features = true
rustc-args = ["--cfg=docsrs"]

[workspace.dependencies]
<<<<<<< HEAD
astarte-device-sdk = { path = "./", version = "=0.9.6" }
astarte-device-sdk-derive = { version = "=0.9.6", path = "./astarte-device-sdk-derive" }
astarte-interfaces = { path = "./astarte-interfaces", version = "=0.1.0-alpha.1" }
astarte-message-hub-proto = { git = "https://github.com/astarte-platform/astarte-message-hub-proto", rev = "87e9b3937cd563576de4bcb801a91c700bf196bb" }
astarte-message-hub-proto-mock = { git = "https://github.com/astarte-platform/astarte-message-hub-proto", rev = "87e9b3937cd563576de4bcb801a91c700bf196bb" }
async-channel = "2.0.0"
=======
astarte-device-sdk = { path = "./", version = "=0.9.7" }
astarte-device-sdk-derive = { version = "=0.9.7", path = "./astarte-device-sdk-derive" }
astarte-message-hub-proto = "0.7.0"
>>>>>>> fb09c090
async-trait = "0.1.67"
base64 = "0.22.0"
bson = "2.7.0"
bytes = "1.5.0"
cfg-if = "1.0.0"
chrono = "0.4.20"
clap = "4.5.32"
color-eyre = "0.6.3"
eyre = "0.6.12"
flate2 = "1.0.0"
flume = "0.11.0"
futures = "0.3.0"
http = "1.0.0"
itertools = "0.14.0"
mockall = "0.13.1"
mockito = "1.4.0"
openssl = "0.10.46"
phoenix-chan = "0.4.2"
pretty_assertions = "1.4.1"
proc-macro2 = "1.0.83"
quote = "1.0.35"
rcgen = { version = "0.13.1", default-features = false }
regex = "1.11.0"
reqwest = { version = "0.12.9", default-features = false, features = ["http2", "charset", "json", "rustls-tls-native-roots-no-provider"] }
rumqttc = { package = "rumqttc-dev-patched", version = "0.24.6-ack-notify" }
# Error with bindgen and rust <1.82
# See: https://github.com/rusqlite/rusqlite/issues/1631
rusqlite = "=0.32.1"
rustls = "0.23.4"
rustls-native-certs = "0.8.1"
rustls-pemfile = "2.2.0"
rustls-platform-verifier = "0.5.1"
rustls-webpki = { version = "0.103.0", default-features = false }
serde = "1.0.184"
serde_json = "1.0.85"
syn = "2.0.87"
sync_wrapper = "1.0.0"
tempfile = "3.6.0"
thiserror = "2.0.8"
tokio = "1.36.0"
tokio-stream = "0.1.0"
tracing = "0.1.37"
tracing-subscriber = "0.3.0"
url = "2.4.0"
uuid = "1.1.2"
webpki-roots = "1.0.0"

# Transitive dependencies
litemap = "=0.7.4"
<<<<<<< HEAD
=======
time = "0.3.35"
>>>>>>> fb09c090
zerofrom = "=0.1.5"

[[example]]
name = "msghub_client"
path = "examples/message_hub_client/main.rs"
required-features = ["message-hub", "derive"]

[[example]]
name = "object_datastream"
path = "examples/object_datastream/main.rs"
<<<<<<< HEAD
required-features = ["derive"]

[[example]]
name = "retention"
path = "examples/retention/main.rs"
=======
>>>>>>> fb09c090
required-features = ["derive"]<|MERGE_RESOLUTION|>--- conflicted
+++ resolved
@@ -59,11 +59,7 @@
 homepage = "https://astarte.cloud/"
 license = "Apache-2.0"
 repository = "https://github.com/astarte-platform/astarte-device-sdk-rust"
-<<<<<<< HEAD
 rust-version = "1.78.0"
-=======
-rust-version = "1.72"
->>>>>>> fb09c090
 
 [dependencies]
 astarte-device-sdk-derive = { workspace = true, optional = true }
@@ -108,10 +104,6 @@
 astarte-message-hub-proto-mock = { workspace = true }
 async-trait = { workspace = true }
 color-eyre = { workspace = true }
-<<<<<<< HEAD
-=======
-env_logger = { workspace = true }
->>>>>>> fb09c090
 eyre = { workspace = true }
 mockall = { workspace = true }
 mockito = { workspace = true }
@@ -146,18 +138,12 @@
 rustc-args = ["--cfg=docsrs"]
 
 [workspace.dependencies]
-<<<<<<< HEAD
-astarte-device-sdk = { path = "./", version = "=0.9.6" }
-astarte-device-sdk-derive = { version = "=0.9.6", path = "./astarte-device-sdk-derive" }
+astarte-device-sdk = { path = "./", version = "=0.9.7" }
+astarte-device-sdk-derive = { version = "=0.9.7", path = "./astarte-device-sdk-derive" }
 astarte-interfaces = { path = "./astarte-interfaces", version = "=0.1.0-alpha.1" }
 astarte-message-hub-proto = { git = "https://github.com/astarte-platform/astarte-message-hub-proto", rev = "87e9b3937cd563576de4bcb801a91c700bf196bb" }
 astarte-message-hub-proto-mock = { git = "https://github.com/astarte-platform/astarte-message-hub-proto", rev = "87e9b3937cd563576de4bcb801a91c700bf196bb" }
 async-channel = "2.0.0"
-=======
-astarte-device-sdk = { path = "./", version = "=0.9.7" }
-astarte-device-sdk-derive = { version = "=0.9.7", path = "./astarte-device-sdk-derive" }
-astarte-message-hub-proto = "0.7.0"
->>>>>>> fb09c090
 async-trait = "0.1.67"
 base64 = "0.22.0"
 bson = "2.7.0"
@@ -207,10 +193,6 @@
 
 # Transitive dependencies
 litemap = "=0.7.4"
-<<<<<<< HEAD
-=======
-time = "0.3.35"
->>>>>>> fb09c090
 zerofrom = "=0.1.5"
 
 [[example]]
@@ -221,12 +203,9 @@
 [[example]]
 name = "object_datastream"
 path = "examples/object_datastream/main.rs"
-<<<<<<< HEAD
 required-features = ["derive"]
 
 [[example]]
 name = "retention"
 path = "examples/retention/main.rs"
-=======
->>>>>>> fb09c090
 required-features = ["derive"]