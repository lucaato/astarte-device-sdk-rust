--- conflicted
+++ resolved
@@ -80,11 +80,8 @@
 
 [dev-dependencies]
 astarte-device-sdk-derive = { workspace = true }
-<<<<<<< HEAD
 async-trait = { workspace = true }
-=======
 color-eyre = { workspace = true }
->>>>>>> ded23fdc
 env_logger = { workspace = true }
 mockall = { workspace = true }
 mockito = { workspace = true }
@@ -108,15 +105,9 @@
 rustc-args = ["--cfg=docsrs"]
 
 [workspace.dependencies]
-<<<<<<< HEAD
-astarte-device-sdk = { path = "./", version = "=0.9.2" }
-astarte-device-sdk-derive = { version = "=0.9.2", path = "./astarte-device-sdk-derive" }
-astarte-message-hub-proto = { git = "https://github.com/astarte-platform/astarte-message-hub-proto.git", rev = "5ff0672d8fdc8cba5a2ff023895ae505d75c3d1a" }
-=======
 astarte-device-sdk = { path = "./", version = "=0.9.3" }
 astarte-device-sdk-derive = { version = "=0.9.3", path = "./astarte-device-sdk-derive" }
-astarte-message-hub-proto = "0.7.0"
->>>>>>> ded23fdc
+astarte-message-hub-proto = { git = "https://github.com/astarte-platform/astarte-message-hub-proto.git", rev = "5ff0672d8fdc8cba5a2ff023895ae505d75c3d1a" }
 async-trait = "0.1.67"
 base64 = "0.22.0"
 bson = "2.7.0"
@@ -153,14 +144,5 @@
 tokio-stream = "0.1.0"
 tracing = "0.1.37"
 tracing-subscriber = "0.3.0"
-<<<<<<< HEAD
-url = "2.2.2"
-uuid = "1.1.2"
-=======
 url = "2.4.0"
-uuid = "1.1.2"
-
-# Transitive dependencies
-ahash = "0.8.8"
-time = "0.3.35"
->>>>>>> ded23fdc
+uuid = "1.1.2"