# This file is part of Astarte.
#
# Copyright 2022 SECO Mind Srl
#
# SPDX-License-Identifier: CC0-1.0

[package]
name = "astarte-device-sdk"
version = { workspace = true }
categories = ["embedded", "api-bindings"]
documentation = "https://docs.rs/astarte-device-sdk"
edition = { workspace = true }
homepage = { workspace = true }
# Needed to include the `.sqlx/` hidden folder
include = [
  "/.sqlx",
  "/LICENSES",
  "/examples",
  "/migrations",
  "/queries",
  "/src",
  "/CHANGELOG.md",
  "/LICENSE",
  "/README.md",
  "!*.sqlite*",
]
keywords = ["sdk", "iot", "astarte"]
license = { workspace = true }
readme = "README.md"
repository = { workspace = true }
rust-version = { workspace = true }
description = "A library that provides communication and pairing primitives to an Astarte Cluster"

[workspace]
resolver = "2"
members = [
  "astarte-device-sdk-derive",
  "astarte-device-sdk-mock",
  "e2e-test",
]

# See more keys and their definitions at https://doc.rust-lang.org/cargo/reference/manifest.html

[workspace.package]
version = "0.8.3"
edition = "2021"
homepage = "https://astarte.cloud/"
license = "Apache-2.0"
repository = "https://github.com/astarte-platform/astarte-device-sdk-rust"
rust-version = "1.72.0"

[dependencies]
astarte-device-sdk-derive = { workspace = true, optional = true }
astarte-message-hub-proto = { workspace = true, optional = true }
async-trait = { workspace = true }
base64 = { workspace = true }
bson = { workspace = true, features = ["chrono-0_4"] }
bytes = { workspace = true }
chrono = { workspace = true, features = ["serde"] }
ecdsa = { workspace = true, features = ["sha2"] }
flate2 = { workspace = true }
flume = { workspace = true, features = ["async"] }
futures = { workspace = true }
http = { workspace = true }
itertools = { workspace = true }
once_cell = { workspace = true }
openssl = { workspace = true, optional = true }
p384 = { workspace = true }
rand_core = { workspace = true, features = ["getrandom"] }
reqwest = { workspace = true, features = ["json", "rustls-tls"] }
rumqttc = { workspace = true, features = ["use-rustls"] }
rustls = { workspace = true }
rustls-native-certs = { workspace = true }
rustls-pemfile = { workspace = true }
serde = { workspace = true, features = ["derive"] }
serde_json = { workspace = true }
sqlx = { workspace = true, features = ["runtime-tokio", "sqlite", "macros", "migrate"] }
sync_wrapper = { workspace = true }
thiserror = { workspace = true }
tokio = { workspace = true, features = ["parking_lot", "macros"] }
tracing = { workspace = true }
url = { workspace = true, features = ["serde"] }
uuid = { workspace = true, features = ["v4", "v5"] }
x509-cert = { workspace = true, features = ["builder"] }

# Transitive dependency
ahash = { workspace = true }
time = { workspace = true }

[dev-dependencies]
astarte-device-sdk-derive = { workspace = true }
env_logger = { workspace = true }
mockall = { workspace = true }
mockito = { workspace = true }
tempfile = { workspace = true }
tokio = { workspace = true, features = ["rt", "rt-multi-thread"] }
tokio-stream = { workspace = true, features = ["net"] }

[features]
default = ["interface-strict"]
derive = ["dep:astarte-device-sdk-derive"]
openssl = ["dep:openssl"]
message-hub = ["dep:astarte-message-hub-proto"]
interface-doc = []
interface-strict = []

[workspace.dependencies]
<<<<<<< HEAD
astarte-device-sdk = { path = "./", version = "=0.8.2" }
astarte-device-sdk-derive = { version = "=0.8.2", path = "./astarte-device-sdk-derive" }
astarte-message-hub-proto = { git = "https://github.com/astarte-platform/astarte-message-hub-proto", rev = "08ff0df376995d56b6c9d823ccf884afaeb7bdc7" }
=======
astarte-device-sdk = { path = "./", version = "=0.8.3" }
astarte-device-sdk-derive = { version = "=0.8.3", path = "./astarte-device-sdk-derive" }
astarte-message-hub-proto = "0.6.2"
>>>>>>> 079d1f12
async-trait = "0.1.50"
base64 = "0.22.0"
bson = "2.7.0"
bytes = "1.5.0"
chrono = "0.4.20"
color-eyre = "0.6.3"
ecdsa = "0.16.7"
env_logger = "0.11.0"
eyre = "0.6.12"
flate2 = "1.0.0"
flume = "0.11.0"
futures = "0.3.0"
http = "1.0.0"
itertools = "0.11.0"
mockall = "0.12.1"
mockito = "1.4.0"
once_cell = "1.18.0"
openssl = "0.10.46"
p384 = "0.13.0"
proc-macro2 = "1.0.63"
quote = "1.0.28"
rand_core = "0.6.4"
reqwest = "0.12.0"
rumqttc = { git = "https://github.com/joshuachp/rumqtt", rev = "9109f874ec10e1660448616e7054a887672dfd07" }
rustls = "0.22.2"
rustls-native-certs = "0.7.0"
rustls-pemfile = "2.1.0"
serde = "1.0.184"
serde_json = "1.0.85"
# The version 0.7.4 is incompatible with MSRV 1.72
sqlx = "0.7.0, < 0.7.4"
structopt = "0.3.26"
syn = "2.0.31"
sync_wrapper = "1.0.0"
tempfile = "3.6.0"
thiserror = "1.0.35"
tokio = "1.36.0"
tokio-stream = "0.1.0"
tracing = "0.1.37"
tracing-subscriber = "0.3.0"
url = "2.2.2"
uuid = "1.1.2"
x509-cert = "0.2.2"

# Transitive dependencies
ahash = "0.8.8"
time = "0.3.35"<|MERGE_RESOLUTION|>--- conflicted
+++ resolved
@@ -105,15 +105,9 @@
 interface-strict = []
 
 [workspace.dependencies]
-<<<<<<< HEAD
-astarte-device-sdk = { path = "./", version = "=0.8.2" }
-astarte-device-sdk-derive = { version = "=0.8.2", path = "./astarte-device-sdk-derive" }
-astarte-message-hub-proto = { git = "https://github.com/astarte-platform/astarte-message-hub-proto", rev = "08ff0df376995d56b6c9d823ccf884afaeb7bdc7" }
-=======
 astarte-device-sdk = { path = "./", version = "=0.8.3" }
 astarte-device-sdk-derive = { version = "=0.8.3", path = "./astarte-device-sdk-derive" }
-astarte-message-hub-proto = "0.6.2"
->>>>>>> 079d1f12
+astarte-message-hub-proto = { git = "https://github.com/astarte-platform/astarte-message-hub-proto", rev = "08ff0df376995d56b6c9d823ccf884afaeb7bdc7" }
 async-trait = "0.1.50"
 base64 = "0.22.0"
 bson = "2.7.0"
