--- conflicted
+++ resolved
@@ -25,13 +25,11 @@
 The format is based on [Keep a Changelog](https://keepachangelog.com/en/1.0.0/), and this project
 adheres to [Semantic Versioning](https://semver.org/spec/v2.0.0.html).
 
-<<<<<<< HEAD
+## [v0.8.7] - 2025-09-18
+
 ## [0.9.8] - 2025-08-01
 
 ## [0.9.7] - 2025-06-12
-=======
-## [v0.8.7] - 2025-09-18
->>>>>>> 70889d57
 
 ## [0.8.6] - 2025-06-06
 
