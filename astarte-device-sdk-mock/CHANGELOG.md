# Changelog

All notable changes to this project will be documented in this file.

The format is based on [Keep a Changelog](https://keepachangelog.com/en/1.0.0/), and this project
adheres to [Semantic Versioning](https://semver.org/spec/v2.0.0.html).

<<<<<<< HEAD
## [0.9.3] - 2025-01-24

## [0.9.2] - 2024-11-04

## [0.9.1] - 2024-09-25

## [0.9.0] - 2024-09-24
=======
## [0.8.5] - 2025-02-27
>>>>>>> 589617c3

## [0.8.4] - 2024-09-11

## [0.8.3] - 2024-08-22

## [0.8.2] - 2024-05-29

## [0.8.1] - 2024-05-03<|MERGE_RESOLUTION|>--- conflicted
+++ resolved
@@ -5,7 +5,8 @@
 The format is based on [Keep a Changelog](https://keepachangelog.com/en/1.0.0/), and this project
 adheres to [Semantic Versioning](https://semver.org/spec/v2.0.0.html).
 
-<<<<<<< HEAD
+## [0.8.5] - 2025-02-27
+
 ## [0.9.3] - 2025-01-24
 
 ## [0.9.2] - 2024-11-04
@@ -13,9 +14,6 @@
 ## [0.9.1] - 2024-09-25
 
 ## [0.9.0] - 2024-09-24
-=======
-## [0.8.5] - 2025-02-27
->>>>>>> 589617c3
 
 ## [0.8.4] - 2024-09-11
 
