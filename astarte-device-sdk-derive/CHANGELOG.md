--- conflicted
+++ resolved
@@ -5,11 +5,10 @@
 The format is based on [Keep a Changelog](https://keepachangelog.com/en/1.0.0/), and this project
 adheres to [Semantic Versioning](https://semver.org/spec/v2.0.0.html).
 
-<<<<<<< HEAD
-## [Unreleased]
+## [0.10.0] - Unreleased
 
-- Bump MSRV to 1.78.0.
-=======
+- Bump MSRV to 1.78.0. [#395](https://github.com/astarte-platform/astarte-device-sdk-rust/pull/395)
+
 ## [0.9.6] - 2025-03-06
 
 ## [0.9.5] - 2025-03-04
@@ -19,7 +18,6 @@
 ## [0.8.5] - 2025-02-27
 
 ## [0.7.5] - 2025-02-27
->>>>>>> 84912b6b
 
 ## [0.9.3] - 2025-01-24
 
