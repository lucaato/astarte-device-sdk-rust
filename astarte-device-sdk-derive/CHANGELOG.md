# Changelog

All notable changes to this project will be documented in this file.

The format is based on [Keep a Changelog](https://keepachangelog.com/en/1.0.0/), and this project
adheres to [Semantic Versioning](https://semver.org/spec/v2.0.0.html).

<<<<<<< HEAD
## [Unreleased]

- Bump MSRV to 1.78.0.
=======
## [0.9.3] - 2025-01-24
>>>>>>> ded23fdc

## [0.9.2] - 2024-11-04

## [0.9.1] - 2024-09-25

## [0.9.0] - 2024-09-24

### Changed

- Implement the FromEvent derive macro for individual interfaces, via the `aggregation` attribute to
  the macro [#375](https://github.com/astarte-platform/astarte-device-sdk-rust/pull/375)
- Add the `allow_unset` attribute to permit `Option` values for `Value::Unset`
  [#378](https://github.com/astarte-platform/astarte-device-sdk-rust/pull/378)

## [0.8.4] - 2024-09-11

## [0.8.3] - 2024-08-22

## [0.8.2] - 2024-05-29

## [0.7.4] - 2024-05-27

## [0.6.6] - 2024-05-27

## [0.5.4] - 2024-05-22

## [0.8.1] - 2024-05-03

## [0.8.0] - 2024-04-29

## [0.7.3] - 2024-04-09

## [0.6.5] - 2024-04-08

## [0.7.2] - 2024-03-21

## [0.6.4] - 2024-03-20

## [0.5.3] - 2024-03-20

## [0.7.1] - 2024-02-16

- Bump MSRV to 1.72.0.

## [0.6.3] - 2024-02-13

## [0.5.2] - 2024-01-30

## [0.7.0] - 2024-01-22

### Added

- Macro to implement the `FromEvent` trait on a generic struct.

### Changed

- Update the `AstarteAggregate` derive macro to syn `2`, see
  [#236](https://github.com/astarte-platform/astarte-device-sdk-rust/pull/236).

## [0.6.2] - 2023-10-19

## [0.6.1] - 2023-10-02

## [0.6.0] - 2023-07-05

## [0.5.1] - 2023-02-06

## [0.5.0] - 2023-02-01

### Added

- Initial Astarte Device SDK Derive release<|MERGE_RESOLUTION|>--- conflicted
+++ resolved
@@ -5,13 +5,11 @@
 The format is based on [Keep a Changelog](https://keepachangelog.com/en/1.0.0/), and this project
 adheres to [Semantic Versioning](https://semver.org/spec/v2.0.0.html).
 
-<<<<<<< HEAD
 ## [Unreleased]
 
 - Bump MSRV to 1.78.0.
-=======
+
 ## [0.9.3] - 2025-01-24
->>>>>>> ded23fdc
 
 ## [0.9.2] - 2024-11-04
 
