--- conflicted
+++ resolved
@@ -4,15 +4,13 @@
 The format is based on [Keep a Changelog](https://keepachangelog.com/en/1.0.0/),
 and this project adheres to [Semantic Versioning](https://semver.org/spec/v2.0.0.html).
 
-<<<<<<< HEAD
+## [0.5.2] - 2024-01-30
+
 ## [0.6.2] - 2023-10-19
 
 ## [0.6.1] - 2023-10-02
 
 ## [0.6.0] - 2023-07-05
-=======
-## [0.5.2] - 2024-01-30
->>>>>>> bff289ec
 
 ## [0.5.1] - 2023-02-06
 
