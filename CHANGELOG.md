--- conflicted
+++ resolved
@@ -25,40 +25,38 @@
 The format is based on [Keep a Changelog](https://keepachangelog.com/en/1.0.0/), and this project
 adheres to [Semantic Versioning](https://semver.org/spec/v2.0.0.html).
 
-<<<<<<< HEAD
+## [v0.9.9] - 2025-09-18
+
+- Forward port release v0.8.7
+  [#514](https://github.com/astarte-platform/astarte-device-sdk-rust/pull/514)
+
+## [v0.8.7] - 2025-09-18
+
+### Changed
+
+- Forward port release v0.7.6
+  [#512](https://github.com/astarte-platform/astarte-device-sdk-rust/pull/512)
+
+## [v0.7.6] - 2025-09-17
+
+### Changed
+
+- Forward port release v0.6.7
+  [#510](https://github.com/astarte-platform/astarte-device-sdk-rust/pull/510)
+
+## [0.6.7] - 2025-09-17
+
+### Fixed
+
+- Send the MQTT timestamp field as BSON DateTime instead of String
+  [#508](https://github.com/astarte-platform/astarte-device-sdk-rust/pull/508)
+
 ## [0.10.3] - 2025-08-04
 
 ### Changed
 
 - Use a pool for the SQLite connections instead of thread local variables
   [#489](https://github.com/astarte-platform/astarte-device-sdk-rust/pull/489)
-=======
-## [v0.9.9] - 2025-09-18
-
-- Forward port release v0.8.7
-  [#514](https://github.com/astarte-platform/astarte-device-sdk-rust/pull/514)
-
-## [v0.8.7] - 2025-09-18
-
-### Changed
-
-- Forward port release v0.7.6
-  [#512](https://github.com/astarte-platform/astarte-device-sdk-rust/pull/512)
-
-## [v0.7.6] - 2025-09-17
-
-### Changed
-
-- Forward port release v0.6.7
-  [#510](https://github.com/astarte-platform/astarte-device-sdk-rust/pull/510)
-
-## [0.6.7] - 2025-09-17
-
-### Fixed
-
-- Send the MQTT timestamp field as BSON DateTime instead of String
-  [#508](https://github.com/astarte-platform/astarte-device-sdk-rust/pull/508)
->>>>>>> b890a330
 
 ## [0.9.8] - 2025-08-01
 
