# Changelog
All notable changes to this project will be documented in this file.

The format is based on [Keep a Changelog](https://keepachangelog.com/en/1.0.0/),
and this project adheres to [Semantic Versioning](https://semver.org/spec/v2.0.0.html).

<<<<<<< HEAD
## [Unreleased]
### Added
- Introduce Node ID into gRPC metadata.
- Add one or more interfaces at once with `extend_interfaces`
  [#293](https://github.com/astarte-platform/astarte-device-sdk-rust/pull/293)
- Add a method `unset` to unset a property
  [#296](https://github.com/astarte-platform/astarte-device-sdk-rust/pull/296)

### Changed
- Rename the enum `Aggregation` into `Value`
  [#296](https://github.com/astarte-platform/astarte-device-sdk-rust/pull/296)
- Move the `AstarteType::Unset` to the `Value::Unset` for the astarte event
  [#296](https://github.com/astarte-platform/astarte-device-sdk-rust/pull/296)
=======
## [0.7.3] - 2024-04-09

## [0.6.5] - 2024-04-08
### Fixed
- Delete all interface's properties, using the correct mapping, when an
  interface is removed
  [#313](https://github.com/astarte-platform/astarte-device-sdk-rust/pull/313)
>>>>>>> 549dd50a

## [0.7.2] - 2024-03-21
### Fixed
- Handle Unset from gRPC correctly

## [0.6.4] - 2024-03-20

## [0.5.3] - 2024-03-20
### Added
- Add semver-check for release

### Fixed
- Property reliability as Unique

## [0.7.1] - 2024-02-16
## Changed
- `MqttConfig` now receives `Into<String>` instead of `&str`
- Bump MSRV to 1.72.0.

## [0.6.3] - 2024-02-13

## [0.5.2] - 2024-01-30
### Added
- Expose the MQTT connection timeout option.


## [0.7.0] - 2024-01-22
### Added
- Handle MQTT connection errors by trying to reconnect.
- Make the reconnection attempt wait with an exponential back-off.
- Trait `PropAccess` to access the stored properties from the
  `AstarteDeviceSdk`.
- Trait `FromEvent` to convert a generic object aggregate into a Rust struct.
- Implementation of the connection over GRPC to the message hub.

### Changed
- Return a channel for the events when creating a device SDK.
- Make handle event loop block to handle the events.
- Create a shareable struct (`Arc`) of the `AstarteDeviceSdk` to not clone the
  device id and realm.
- Make the `DynError` trait bound shareable across threads.
- Added ownership field to the `StoredProp` struct.
- The `PropertyStore::store_prop` now receives the `StoredProp` struct.
- Improve the errors with more contexts.
- Remove the deprecated and unused Errors.
- Pass `AsRef<Path>` for paths instead of `&str`.

## [0.6.2] - 2023-10-19
### Fixed
- Allow escaped character in the `Interface` description and documentation.

## [0.6.1] - 2023-10-02
### Added
- Check if an interface exists and the type is the same of the value
  passed/received when sending or receiving data from Astarte.

### Fixed
- Unset of property send empty buffer instead of document with null value.
- Deserialize mixed integer BSON arrays from Astarte to the type specified in
  the interface (longinteger and integer)

### Deprecated
- Added a warning to the `AstarteDeviceSdk::get_property` method to use the
  `PropAccess` trait instead

## [0.6.0] - 2023-07-05
### Added
- Support for different case conventions on `AstarteAggregate` derive macro
  ([#126](https://github.com/astarte-platform/astarte-device-sdk-rust/issues/126)).
- Add support to store properties in volatile memory using `MemoryStore` if no
  database is provided.
- Make `AstarteDeviceSdk` generic over the storage type.
- Provide type aliases for `AstarteDeviceSdk` with `MemoryStore` and `SqliteStore`.

### Changed
- Expose `pairing::PairingError` to public visibility.
- Bump `MSRV` to 1.66.1.
- The `AstartDeviceSdk` now requires an owned `AstarteOptions` instance.
- Rename the main error in `Error` and give the other errors more specific names.
- Mark all errors as `#[non_exhaustive]`.
- Renamed the `AstarteSqliteDatabase` into `SqliteStore`.
- Added a new `AstarteType` for a generic `EmptyArray`.

### Fixed
- Solve a panic when deserializing an empty BSON array.

## [0.5.1] - 2023-02-06
### Fixed
- Lock version of flate2 to support rust v1.59.

## [0.5.0] - 2023-02-01
### Added
- Initial Astarte Device SDK release.<|MERGE_RESOLUTION|>--- conflicted
+++ resolved
@@ -4,7 +4,6 @@
 The format is based on [Keep a Changelog](https://keepachangelog.com/en/1.0.0/),
 and this project adheres to [Semantic Versioning](https://semver.org/spec/v2.0.0.html).
 
-<<<<<<< HEAD
 ## [Unreleased]
 ### Added
 - Introduce Node ID into gRPC metadata.
@@ -18,7 +17,7 @@
   [#296](https://github.com/astarte-platform/astarte-device-sdk-rust/pull/296)
 - Move the `AstarteType::Unset` to the `Value::Unset` for the astarte event
   [#296](https://github.com/astarte-platform/astarte-device-sdk-rust/pull/296)
-=======
+
 ## [0.7.3] - 2024-04-09
 
 ## [0.6.5] - 2024-04-08
@@ -26,7 +25,6 @@
 - Delete all interface's properties, using the correct mapping, when an
   interface is removed
   [#313](https://github.com/astarte-platform/astarte-device-sdk-rust/pull/313)
->>>>>>> 549dd50a
 
 ## [0.7.2] - 2024-03-21
 ### Fixed
