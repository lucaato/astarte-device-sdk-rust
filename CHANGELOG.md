# Changelog
All notable changes to this project will be documented in this file.

The format is based on [Keep a Changelog](https://keepachangelog.com/en/1.0.0/),
and this project adheres to [Semantic Versioning](https://semver.org/spec/v2.0.0.html).

<<<<<<< HEAD
## [0.7.1] - 2024-02-16
## Changed
- `MqttConfig` now receives `Into<String>` instead of `&str`
- Bump MSRV to 1.72.0.
=======
## [0.6.4] - 2024-03-20

## [0.5.3] - 2024-03-20
### Added
- Add semver-check for release

### Fixed
- Property reliability as Unique
>>>>>>> 2e393a12

## [0.6.3] - 2024-02-13

## [0.5.2] - 2024-01-30
### Added
- Expose the MQTT connection timeout option.

<<<<<<< HEAD

## [0.7.0] - 2024-01-22
### Added
- Handle MQTT connection errors by trying to reconnect.
- Make the reconnection attempt wait with an exponential back-off.
- Trait `PropAccess` to access the stored properties from the
  `AstarteDeviceSdk`.
- Trait `FromEvent` to convert a generic object aggregate into a Rust struct.
- Implementation of the connection over GRPC to the message hub.

### Changed
- Return a channel for the events when creating a device SDK.
- Make handle event loop block to handle the events.
- Create a shareable struct (`Arc`) of the `AstarteDeviceSdk` to not clone the
  device id and realm.
- Make the `DynError` trait bound shareable across threads.
- Added ownership field to the `StoredProp` struct.
- The `PropertyStore::store_prop` now receives the `StoredProp` struct.
- Improve the errors with more contexts.
- Remove the deprecated and unused Errors.
- Pass `AsRef<Path>` for paths instead of `&str`.

=======
>>>>>>> 2e393a12
## [0.6.2] - 2023-10-19
### Fixed
- Allow escaped character in the `Interface` description and documentation.

## [0.6.1] - 2023-10-02
### Added
- Check if an interface exists and the type is the same of the value
  passed/received when sending or receiving data from Astarte.

### Fixed
- Unset of property send empty buffer instead of document with null value.
- Deserialize mixed integer BSON arrays from Astarte to the type specified in
  the interface (longinteger and integer)

<<<<<<< HEAD
### Deprecated
- Added a warning to the `AstarteDeviceSdk::get_property` method to use the
  `PropAccess` trait instead

=======
>>>>>>> 2e393a12
## [0.6.0] - 2023-07-05
### Added
- Support for different case conventions on `AstarteAggregate` derive macro
  ([#126](https://github.com/astarte-platform/astarte-device-sdk-rust/issues/126)).
- Add support to store properties in volatile memory using `MemoryStore` if no
  database is provided.
- Make `AstarteDeviceSdk` generic over the storage type.
- Provide type aliases for `AstarteDeviceSdk` with `MemoryStore` and `SqliteStore`.

### Changed
- Expose `pairing::PairingError` to public visibility.
- Bump `MSRV` to 1.66.1.
- The `AstartDeviceSdk` now requires an owned `AstarteOptions` instance.
- Rename the main error in `Error` and give the other errors more specific names.
- Mark all errors as `#[non_exhaustive]`.
- Renamed the `AstarteSqliteDatabase` into `SqliteStore`.
- Added a new `AstarteType` for a generic `EmptyArray`.

### Fixed
- Solve a panic when deserializing an empty BSON array.

## [0.5.1] - 2023-02-06
### Fixed
- Lock version of flate2 to support rust v1.59.

## [0.5.0] - 2023-02-01
### Added
- Initial Astarte Device SDK release.<|MERGE_RESOLUTION|>--- conflicted
+++ resolved
@@ -4,12 +4,6 @@
 The format is based on [Keep a Changelog](https://keepachangelog.com/en/1.0.0/),
 and this project adheres to [Semantic Versioning](https://semver.org/spec/v2.0.0.html).
 
-<<<<<<< HEAD
-## [0.7.1] - 2024-02-16
-## Changed
-- `MqttConfig` now receives `Into<String>` instead of `&str`
-- Bump MSRV to 1.72.0.
-=======
 ## [0.6.4] - 2024-03-20
 
 ## [0.5.3] - 2024-03-20
@@ -18,7 +12,11 @@
 
 ### Fixed
 - Property reliability as Unique
->>>>>>> 2e393a12
+
+## [0.7.1] - 2024-02-16
+## Changed
+- `MqttConfig` now receives `Into<String>` instead of `&str`
+- Bump MSRV to 1.72.0.
 
 ## [0.6.3] - 2024-02-13
 
@@ -26,7 +24,6 @@
 ### Added
 - Expose the MQTT connection timeout option.
 
-<<<<<<< HEAD
 
 ## [0.7.0] - 2024-01-22
 ### Added
@@ -49,8 +46,6 @@
 - Remove the deprecated and unused Errors.
 - Pass `AsRef<Path>` for paths instead of `&str`.
 
-=======
->>>>>>> 2e393a12
 ## [0.6.2] - 2023-10-19
 ### Fixed
 - Allow escaped character in the `Interface` description and documentation.
@@ -65,13 +60,10 @@
 - Deserialize mixed integer BSON arrays from Astarte to the type specified in
   the interface (longinteger and integer)
 
-<<<<<<< HEAD
 ### Deprecated
 - Added a warning to the `AstarteDeviceSdk::get_property` method to use the
   `PropAccess` trait instead
 
-=======
->>>>>>> 2e393a12
 ## [0.6.0] - 2023-07-05
 ### Added
 - Support for different case conventions on `AstarteAggregate` derive macro
