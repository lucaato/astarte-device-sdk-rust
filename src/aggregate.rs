// This file is part of Astarte.
//
// Copyright 2023 SECO Mind Srl
//
// Licensed under the Apache License, Version 2.0 (the "License");
// you may not use this file except in compliance with the License.
// You may obtain a copy of the License at
//
//   http://www.apache.org/licenses/LICENSE-2.0
//
// Unless required by applicable law or agreed to in writing, software
// distributed under the License is distributed on an "AS IS" BASIS,
// WITHOUT WARRANTIES OR CONDITIONS OF ANY KIND, either express or implied.
// See the License for the specific language governing permissions and
// limitations under the License.
//
// SPDX-License-Identifier: Apache-2.0

//! Value to send or receive from Astarte.

use std::collections::HashMap;

use crate::{error::Error, types::AstarteType};

<<<<<<< HEAD
/// Trait ensuring correct parsing of the data to be sent.
///
/// It's required by all data to be sent using
/// [send_object()][crate::Client::send_object] and
=======
/// Trait returning an object aggregate to be sent.
///
/// It's required by all data to be sent using [send_object()][crate::Client::send_object] and
>>>>>>> 0005e976
/// [send_object_with_timestamp()][crate::Client::send_object_with_timestamp].
///
/// The returned hash map should have as values the data to transmit for each object endpoint and as
/// keys the endpoints themselves.
///
/// The Astarte Device SDK provides a procedural macro that can be used to automatically generate
/// `AstarteAggregate` implementations for Structs. To use the procedural macro enable the feature
/// `derive`.
pub trait AstarteAggregate {
    /// Parse this data structure into a `HashMap` compatible with transmission of Astarte objects.
    /// ```
    /// use std::collections::HashMap;
    /// use std::convert::TryInto;
    ///
    /// use astarte_device_sdk::{types::AstarteType, error::Error, AstarteAggregate};
    ///
    /// struct Person {
    ///     name: String,
    ///     age: i32,
    ///     phones: Vec<String>,
    /// }
    ///
    /// // This is what #[derive(AstarteAggregate)] would generate.
    /// impl AstarteAggregate for Person {
    ///     fn astarte_aggregate(self) -> Result<HashMap<String, AstarteType>, Error>
    ///     {
    ///         let mut r = HashMap::new();
    ///         r.insert("name".to_string(), self.name.try_into()?);
    ///         r.insert("age".to_string(), self.age.try_into()?);
    ///         r.insert("phones".to_string(), self.phones.try_into()?);
    ///         Ok(r)
    ///     }
    /// }
    /// ```
    fn astarte_aggregate(self) -> Result<HashMap<String, AstarteType>, Error>;
}

impl AstarteAggregate for HashMap<String, AstarteType> {
    fn astarte_aggregate(self) -> Result<HashMap<String, AstarteType>, Error> {
        Ok(self)
    }
}

/// Data for an [`Astarte data event`](crate::DeviceEvent).
#[derive(Debug, Clone, PartialEq)]
pub enum Value {
    /// Individual data, can be both from a datastream or property.
    Individual(AstarteType),
    /// Object data, also called aggregate. Can only be from a datastream.
    Object(HashMap<String, AstarteType>),
    /// Unset of a property
    Unset,
}

impl Value {
    /// Returns `true` if the aggregation is [`Individual`].
    ///
    /// [`Individual`]: Value::Individual
    #[must_use]
    pub fn is_individual(&self) -> bool {
        matches!(self, Self::Individual(..))
    }

    /// Get a reference to the [`AstarteType`] if the aggregate is
    /// [`Individual`](Value::Individual).
    pub fn as_individual(&self) -> Option<&AstarteType> {
        if let Self::Individual(v) = self {
            Some(v)
        } else {
            None
        }
    }

    /// Take out of the enum an [`AstarteType`] if the aggregate is
    /// [`Individual`](Value::Individual).
    pub fn take_individual(self) -> Option<AstarteType> {
        if let Self::Individual(v) = self {
            Some(v)
        } else {
            None
        }
    }

    /// Returns `true` if the aggregation is [`Object`].
    ///
    /// [`Object`]: Value::Object
    #[must_use]
    pub fn is_object(&self) -> bool {
        matches!(self, Self::Object(..))
    }

    /// Get a reference to the [`HashMap`] if the aggregate is [`Object`](Value::Object).
    pub fn as_object(&self) -> Option<&HashMap<String, AstarteType>> {
        if let Self::Object(v) = self {
            Some(v)
        } else {
            None
        }
    }

    /// Take out of the enum an [`HashMap`] if the aggregate is [`Object`](Value::Object).
    pub fn take_object(self) -> Option<HashMap<String, AstarteType>> {
        if let Self::Object(v) = self {
            Some(v)
        } else {
            None
        }
    }

    /// Returns `true` if the aggregation is [`Unset`].
    ///
    /// [`Unset`]: Value::Unset
    #[must_use]
    pub fn is_unset(&self) -> bool {
        matches!(self, Self::Unset)
    }
}

#[cfg(test)]
mod tests {
    use super::*;

    #[test]
    fn should_increase_coverage() {
        let individual = AstarteType::Integer(42);
        let val = Value::Individual(AstarteType::Integer(42));
        assert!(val.is_individual());
        assert_eq!(val.as_individual(), Some(&individual));
        assert_eq!(val.as_object(), None);

        let val = Value::Object(HashMap::new());
        assert!(val.is_object());
        assert_eq!(val.as_individual(), None);
        assert_eq!(val.as_object(), Some(&HashMap::new()));

        assert!(Value::Unset.is_unset());
    }
}<|MERGE_RESOLUTION|>--- conflicted
+++ resolved
@@ -22,16 +22,9 @@
 
 use crate::{error::Error, types::AstarteType};
 
-<<<<<<< HEAD
-/// Trait ensuring correct parsing of the data to be sent.
-///
-/// It's required by all data to be sent using
-/// [send_object()][crate::Client::send_object] and
-=======
 /// Trait returning an object aggregate to be sent.
 ///
 /// It's required by all data to be sent using [send_object()][crate::Client::send_object] and
->>>>>>> 0005e976
 /// [send_object_with_timestamp()][crate::Client::send_object_with_timestamp].
 ///
 /// The returned hash map should have as values the data to transmit for each object endpoint and as
