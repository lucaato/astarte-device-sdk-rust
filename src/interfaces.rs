--- conflicted
+++ resolved
@@ -272,14 +272,10 @@
     }
 }
 
-<<<<<<< HEAD
 impl<'a, I> Display for Introspection<I>
 where
     I: Iterator<Item = &'a Interface> + Clone,
 {
-=======
-impl Display for Introspection<'_> {
->>>>>>> 32f701a2
     fn fmt(&self, f: &mut std::fmt::Formatter<'_>) -> std::fmt::Result {
         let mut iter = self.iter.clone();
 
