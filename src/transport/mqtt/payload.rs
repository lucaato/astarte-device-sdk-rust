// This file is part of Astarte.
//
// Copyright 2023 SECO Mind Srl
//
// Licensed under the Apache License, Version 2.0 (the "License");
// you may not use this file except in compliance with the License.
// You may obtain a copy of the License at
//
//   http://www.apache.org/licenses/LICENSE-2.0
//
// Unless required by applicable law or agreed to in writing, software
// distributed under the License is distributed on an "AS IS" BASIS,
// WITHOUT WARRANTIES OR CONDITIONS OF ANY KIND, either express or implied.
// See the License for the specific language governing permissions and
// limitations under the License.
//
// SPDX-License-Identifier: Apache-2.0

//! Provides the structs for the Astarte MQTT Protocol.
//!
//! You can find more information about the protocol v1 in the [Astarte MQTT v1 Protocol](https://docs.astarte-platform.org/astarte/latest/080-mqtt-v1-protocol.html).

use std::collections::HashMap;

use bson::Bson;

use log::{debug, trace};
use serde::{Deserialize, Serialize};

use crate::{
    interface::{
        mapping::path::{MappingError, MappingPath},
        reference::{MappingRef, ObjectRef},
        MappingAccess,
    },
    types::{AstarteType, BsonConverter, TypeError},
    Interface, Timestamp,
};

/// Errors that can occur while handling the payload.
#[non_exhaustive]
#[derive(Debug, Clone, thiserror::Error)]
pub enum PayloadError {
    /// Couldn't serialize the payload to bson.
    #[error("couldn't serialize the payload")]
    Serialize(#[from] bson::ser::Error),
    /// Couldn't deserialize the payload to bson.
    #[error("couldn't deserialize the payload")]
    Deserialize(#[from] bson::de::Error),
    /// Couldn't convert the value to [`AstarteType`]
    #[error("couldn't convert the value to AstarteType")]
    AstarteType(#[from] TypeError),
    /// Expected object, individual data deserialized
<<<<<<< HEAD
    #[error("expected object, individual data deserialized instead")]
=======
    #[error("expected object, individual data deserialized instead {0}")]
>>>>>>> 21400423
    Object(Box<Bson>),
    /// Couldn't parse a mapping
    #[error("couldn't parse the mapping")]
    Mapping(#[from] MappingError),
    /// Couldn't accept unset for mapping without `allow_unset`
    #[error("couldn't accept unset if the mapping isn't a property with `allow_unset`")]
    Unset,
}

/// The payload of an MQTT message.
///
/// It is serialized as a BSON object when sent over the wire.
///
/// The payload BSON specification can be found here: [BSON](https://docs.astarte-platform.org/astarte/latest/080-mqtt-v1-protocol.html#bson)
#[derive(Debug, Clone, Copy, PartialEq, Serialize, Deserialize)]
pub(crate) struct Payload<T> {
    #[serde(rename = "v")]
    pub(crate) value: T,
    #[serde(
        rename = "t",
        default,
        skip_serializing_if = "Option::is_none",
        with = "bson::serde_helpers::chrono_datetime_as_bson_datetime_optional"
    )]
    pub(crate) timestamp: Option<Timestamp>,
}

impl<T> Payload<T> {
    /// Create a new payload with the given value.
    ///
    /// The time-stamp will be set to [`None`]
    pub(crate) fn new(value: T) -> Self {
        Self {
            value,
            timestamp: None,
        }
    }

    /// Create a new payload with the given value and time-stamp.
    pub(crate) fn with_timestamp(value: T, timestamp: Option<Timestamp>) -> Self {
        Self { value, timestamp }
    }

    /// Serialize the payload to a BSON vector of bytes.
    pub(crate) fn to_vec(&self) -> Result<Vec<u8>, PayloadError>
    where
        T: serde::Serialize,
    {
        let res = bson::to_vec(self)?;

        Ok(res)
    }

    /// Deserialize the payload from a BSON slice of bytes.
    pub(crate) fn from_slice<'a>(buf: &'a [u8]) -> Result<Payload<T>, PayloadError>
    where
        T: serde::de::Deserialize<'a>,
    {
        let res = bson::from_slice(buf)?;

        Ok(res)
    }
}

/// Serialize an [`AstarteType`] to a [`Bson`] buffer
pub(super) fn serialize_individual(
    individual: &AstarteType,
    timestamp: Option<Timestamp>,
) -> Result<Vec<u8>, PayloadError> {
    Payload::with_timestamp(individual, timestamp).to_vec()
}

/// Serialize an aggregate to a [`Bson`] buffer
pub(super) fn serialize_object(
    aggregate: &HashMap<String, AstarteType>,
    timestamp: Option<Timestamp>,
) -> Result<Vec<u8>, PayloadError> {
    Payload::with_timestamp(aggregate, timestamp).to_vec()
}

/// Deserialize an individual [`AstarteType`]
pub(super) fn deserialize_individual<'a>(
    mapping: &MappingRef<'a, &'a Interface>,
    buf: &[u8],
) -> Result<Option<(AstarteType, Option<Timestamp>)>, PayloadError> {
    if buf.is_empty() {
        debug!("unset received");

        if !mapping.allow_unset() {
            return Err(PayloadError::Unset);
        }

        return Ok(None);
    }

    let payload = Payload::<Bson>::from_slice(buf)?;

    let hint = BsonConverter::new(mapping.mapping_type(), payload.value);

    let ast_val = AstarteType::try_from(hint)?;

    Ok(Some((ast_val, payload.timestamp)))
}

pub(super) fn deserialize_object(
    object: &ObjectRef,
    path: &MappingPath,
    buf: &[u8],
) -> Result<(HashMap<String, AstarteType>, Option<Timestamp>), PayloadError> {
    if buf.is_empty() {
        return Err(PayloadError::Unset);
    }

    let payload = Payload::<Bson>::from_slice(buf)?;

    let doc = match payload.value {
        Bson::Document(document) => document,
        data => return Err(PayloadError::Object(Box::new(data))),
    };

    trace!("base path {path}");

    let aggregate = doc
        .into_iter()
        .filter_map(|(key, value)| {
            trace!("key {key}");

            let full_path = format!("{path}/{key}");
            let path = match MappingPath::try_from(full_path.as_str()) {
                Ok(path) => path,
                Err(err) => return Some(Err(PayloadError::from(err))),
            };

            let mapping = match object.mapping(&path) {
                Some(mapping) => mapping,
                None => {
                    debug!(
                        "unrecognized mapping {path} for interface {}",
                        object.interface.interface_name()
                    );

                    return None;
                }
            };

            let hint = BsonConverter::new(mapping.mapping_type(), value);

            let ast_val = match AstarteType::try_from(hint) {
                Ok(t) => t,
                Err(err) => return Some(Err(PayloadError::from(err))),
            };

            Some(Ok((key, ast_val)))
        })
        .collect::<Result<HashMap<String, AstarteType>, _>>()?;

    Ok((aggregate, payload.timestamp))
}

#[cfg(test)]
mod test {
    use chrono::{DateTime, Utc};
    use std::str::FromStr;

    use base64::Engine;
    use chrono::TimeZone;

    use crate::{
        interface::{mapping::path::tests::mapping, MappingType},
        transport::test::{mock_validate_individual, mock_validate_object},
        validate::ValidatedIndividual,
    };

    use super::*;

    use crate::test::E2E_DEVICE_AGGREGATE;
    use crate::test::E2E_DEVICE_DATASTREAM;

    fn mapping_type(value: &AstarteType) -> MappingType {
        match value {
            AstarteType::Double(_) => MappingType::Double,
            AstarteType::Integer(_) => MappingType::Integer,
            AstarteType::Boolean(_) => MappingType::Boolean,
            AstarteType::LongInteger(_) => MappingType::LongInteger,
            AstarteType::String(_) => MappingType::String,
            AstarteType::BinaryBlob(_) => MappingType::BinaryBlob,
            AstarteType::DateTime(_) => MappingType::DateTime,
            AstarteType::DoubleArray(_) => MappingType::DoubleArray,
            AstarteType::IntegerArray(_) => MappingType::IntegerArray,
            AstarteType::BooleanArray(_) => MappingType::BooleanArray,
            AstarteType::LongIntegerArray(_) => MappingType::LongIntegerArray,
            AstarteType::StringArray(_) => MappingType::StringArray,
            AstarteType::BinaryBlobArray(_) => MappingType::BinaryBlobArray,
            AstarteType::DateTimeArray(_) => MappingType::DateTimeArray,
        }
    }

    #[test]
    fn test_individual_serialization() {
        let interface = Interface::from_str(E2E_DEVICE_DATASTREAM).unwrap();

        let alltypes = [
            AstarteType::Double(4.5),
            AstarteType::Integer(-4),
            AstarteType::Boolean(true),
            AstarteType::LongInteger(45543543534_i64),
            AstarteType::String("hello".into()),
            AstarteType::BinaryBlob(b"hello".to_vec()),
            AstarteType::DateTime(TimeZone::timestamp_opt(&Utc, 1627580808, 0).unwrap()),
            AstarteType::DoubleArray(vec![1.2, 3.4, 5.6, 7.8]),
            AstarteType::IntegerArray(vec![1, 3, 5, 7]),
            AstarteType::BooleanArray(vec![true, false, true, true]),
            AstarteType::LongIntegerArray(vec![45543543534_i64, 45543543535_i64, 45543543536_i64]),
            AstarteType::StringArray(vec!["hello".to_owned(), "world".to_owned()]),
            AstarteType::BinaryBlobArray(vec![b"hello".to_vec(), b"world".to_vec()]),
            AstarteType::DateTimeArray(vec![
                TimeZone::timestamp_opt(&Utc, 1627580808, 0).unwrap(),
                TimeZone::timestamp_opt(&Utc, 1627580809, 0).unwrap(),
                TimeZone::timestamp_opt(&Utc, 1627580810, 0).unwrap(),
            ]),
        ];

        for ty in alltypes {
            println!("checking {ty:?}");
            let mapping_type = mapping_type(&ty);
            let endpoint = format!("/{mapping_type}_endpoint");

            let path = mapping(endpoint.as_str());
            let mapping = interface.as_mapping_ref(&path).unwrap();

            let validated = mock_validate_individual(mapping, &path, ty.clone(), None).unwrap();
            let buf = serialize_individual(&validated.data, validated.timestamp).unwrap();

            let (res, _) = deserialize_individual(&mapping, &buf)
                .unwrap()
                .expect("invalid unset");

            assert_eq!(res, ty);
        }
    }

    #[test]
    fn test_serialize_object() {
        let interface = Interface::from_str(E2E_DEVICE_AGGREGATE).unwrap();

        let alltypes = [
            AstarteType::Double(4.5),
            AstarteType::Integer(-4),
            AstarteType::Boolean(true),
            AstarteType::LongInteger(45543543534_i64),
            AstarteType::String("hello".into()),
            AstarteType::BinaryBlob(b"hello".to_vec()),
            AstarteType::DateTime(TimeZone::timestamp_opt(&Utc, 1627580808, 0).unwrap()),
            AstarteType::DoubleArray(vec![1.2, 3.4, 5.6, 7.8]),
            AstarteType::IntegerArray(vec![1, 3, 5, 7]),
            AstarteType::BooleanArray(vec![true, false, true, true]),
            AstarteType::LongIntegerArray(vec![45543543534_i64, 45543543535_i64, 45543543536_i64]),
            AstarteType::StringArray(vec!["hello".to_owned(), "world".to_owned()]),
            AstarteType::BinaryBlobArray(vec![b"hello".to_vec(), b"world".to_vec()]),
            AstarteType::DateTimeArray(vec![
                TimeZone::timestamp_opt(&Utc, 1627580808, 0).unwrap(),
                TimeZone::timestamp_opt(&Utc, 1627580809, 0).unwrap(),
                TimeZone::timestamp_opt(&Utc, 1627580810, 0).unwrap(),
            ]),
        ];

        let base_path = "/1";
        let data: HashMap<_, _> = alltypes
            .into_iter()
            .map(|ty| {
                let mapping_type = mapping_type(&ty);

                let endpoint = format!("{mapping_type}_endpoint");

                (endpoint, ty)
            })
            .collect();

        let path = mapping(base_path);

        let validated = mock_validate_object(&interface, &path, data.clone(), None).unwrap();
        let buf = serialize_object(&validated.data, validated.timestamp).unwrap();

<<<<<<< HEAD
        let (res, _) =
            deserialize_object(&interface.as_object_ref().unwrap(), &path, &buf).unwrap();
=======
        let (res, res_timestamp) =
            deserialize_object(validated.object(), validated.path(), &buf).unwrap();
>>>>>>> 21400423

        assert_eq!(res, data);
        assert_eq!(res_timestamp, None);

        // With timestamp
        let timestamp = Some(DateTime::from_timestamp_millis(42).unwrap());
        let validated = mock_validate_object(&interface, path, data.clone(), timestamp).unwrap();
        let buf = serialize_object(validated.data(), validated.timestamp()).unwrap();

        let (res, res_timestamp) = deserialize_object(validated.object(), path, &buf).unwrap();

        assert_eq!(res, data);
        assert_eq!(res_timestamp, timestamp);
    }

    #[test]
    fn test_integer_longinteger_compatibility() {
        let interface = Interface::from_str(E2E_DEVICE_DATASTREAM).unwrap();
        let mapping = mapping("/longinteger_endpoint");
        let mapping = interface.as_mapping_ref(&mapping).unwrap();

        // 3600i32
        let longinteger_b = [12, 0, 0, 0, 16, 118, 0, 16, 14, 0, 0, 0];

        let (res, _) = deserialize_individual(&mapping, &longinteger_b)
            .unwrap()
            .expect("invalid unset");

        assert_eq!(res, AstarteType::LongInteger(3600i64));
    }

    #[test]
    fn test_bson_serialization() {
        let interface = Interface::from_str(E2E_DEVICE_DATASTREAM).unwrap();
        let path = mapping("/longinteger_endpoint");
        let mapping = interface.as_mapping_ref(&path).unwrap();

        let og_value = AstarteType::LongInteger(3600);
        let validated =
            ValidatedIndividual::validate(mapping, &path, og_value.clone(), None).unwrap();
        let buf = serialize_individual(&validated.data, validated.timestamp).unwrap();

        let expected = base64::prelude::BASE64_STANDARD
            .decode("EAAAABJ2ABAOAAAAAAAAAA==")
            .unwrap();

        assert_eq!(
            buf,
            expected,
            "Invalid bson {}",
            base64::prelude::BASE64_STANDARD.encode(&buf)
        );

        let (res, res_timestamp) = deserialize_individual(mapping, &buf).unwrap();

        assert_eq!(res, og_value);
        assert_eq!(res_timestamp, None);

        // Timestamp
        let timestamp = Some(DateTime::from_timestamp_millis(42).unwrap());
        let validated =
            ValidatedIndividual::validate(mapping, path, og_value.clone(), timestamp).unwrap();
        let buf = serialize_individual(validated.data(), validated.timestamp()).unwrap();

        let expected = base64::prelude::BASE64_STANDARD
            .decode("GwAAABJ2ABAOAAAAAAAACXQAKgAAAAAAAAAA")
            .unwrap();

        assert_eq!(
            buf,
            expected,
            "Invalid bson {}",
            base64::prelude::BASE64_STANDARD.encode(&buf)
        );

<<<<<<< HEAD
        let (res, _) = deserialize_individual(&mapping, &buf)
            .unwrap()
            .expect("invalid unset");
=======
        let (res, res_timestamp) = deserialize_individual(mapping, &buf).unwrap();
>>>>>>> 21400423

        assert_eq!(res, og_value);
        assert_eq!(res_timestamp, timestamp);
    }

    #[test]
    fn deserialize_mixed_array() {
        let buf = [
            49, 0, 0, 0, 4, 118, 0, 41, 0, 0, 0, 18, 48, 0, 238, 82, 155, 154, 10, 0, 0, 0, 16, 49,
            0, 10, 0, 0, 0, 16, 50, 0, 0, 0, 0, 0, 18, 51, 0, 238, 82, 155, 154, 10, 0, 0, 0, 0, 0,
        ];

        let interface = Interface::from_str(E2E_DEVICE_DATASTREAM).unwrap();

        let binding = mapping("/longintegerarray_endpoint");
        let mapping = interface.as_mapping_ref(&binding).unwrap();

        let (at, _) = deserialize_individual(&mapping, &buf)
            .unwrap()
            .expect("invalid unset");

        let expected = AstarteType::LongIntegerArray(vec![45543543534, 10, 0, 45543543534]);

        assert_eq!(at, expected);
    }

    #[test]
    fn deserialize_empty_array() {
        let buf = [13, 0, 0, 0, 4, 118, 0, 5, 0, 0, 0, 0, 0];

        let interface = Interface::from_str(E2E_DEVICE_DATASTREAM).unwrap();

        let binding = mapping("/longintegerarray_endpoint");
        let mapping = interface.as_mapping_ref(&binding).unwrap();

        let (at, _) = deserialize_individual(&mapping, &buf)
            .unwrap()
            .expect("invalid unset");

        let expected = AstarteType::LongIntegerArray(vec![]);

        assert_eq!(at, expected);
    }

    #[test]
    fn deserialize_unset_individual() {
        let buf = [];

        let interface = Interface::from_str(
            r#"{
    "interface_name": "org.astarte-platform.rust.e2etest.DeviceProperty",
    "version_major": 0,
    "version_minor": 1,
    "type": "properties",
    "ownership": "device",
    "mappings": [
        {
            "endpoint": "/%{sensor_id}/double_endpoint",
            "type": "double",
            "allow_unset": false
        }
]}"#,
        )
        .unwrap();

        let path = mapping("/1/double_endpoint");
        let mapping = interface.as_mapping_ref(&path).unwrap();

        let at = deserialize_individual(&mapping, &buf);

        assert!(matches!(at, Err(PayloadError::Unset)));
    }

    #[test]
    fn deserialize_unset_aggregate() {
        let buf = [];

        let interface = Interface::from_str(E2E_DEVICE_AGGREGATE).unwrap();
        let object = interface.as_object_ref().unwrap();

        let at = deserialize_object(&object, &(mapping("/1")), &buf);

        assert!(matches!(at, Err(PayloadError::Unset)));
    }
}<|MERGE_RESOLUTION|>--- conflicted
+++ resolved
@@ -51,11 +51,7 @@
     #[error("couldn't convert the value to AstarteType")]
     AstarteType(#[from] TypeError),
     /// Expected object, individual data deserialized
-<<<<<<< HEAD
     #[error("expected object, individual data deserialized instead")]
-=======
-    #[error("expected object, individual data deserialized instead {0}")]
->>>>>>> 21400423
     Object(Box<Bson>),
     /// Couldn't parse a mapping
     #[error("couldn't parse the mapping")]
@@ -339,23 +335,21 @@
         let validated = mock_validate_object(&interface, &path, data.clone(), None).unwrap();
         let buf = serialize_object(&validated.data, validated.timestamp).unwrap();
 
-<<<<<<< HEAD
-        let (res, _) =
+        let (res, res_timestamp) =
             deserialize_object(&interface.as_object_ref().unwrap(), &path, &buf).unwrap();
-=======
-        let (res, res_timestamp) =
-            deserialize_object(validated.object(), validated.path(), &buf).unwrap();
->>>>>>> 21400423
 
         assert_eq!(res, data);
         assert_eq!(res_timestamp, None);
 
+        assert_eq!(res, data);
+
         // With timestamp
         let timestamp = Some(DateTime::from_timestamp_millis(42).unwrap());
-        let validated = mock_validate_object(&interface, path, data.clone(), timestamp).unwrap();
-        let buf = serialize_object(validated.data(), validated.timestamp()).unwrap();
-
-        let (res, res_timestamp) = deserialize_object(validated.object(), path, &buf).unwrap();
+        let validated = mock_validate_object(&interface, &path, data.clone(), timestamp).unwrap();
+        let buf = serialize_object(&validated.data, validated.timestamp).unwrap();
+
+        let (res, res_timestamp) =
+            deserialize_object(&interface.as_object_ref().unwrap(), &path, &buf).unwrap();
 
         assert_eq!(res, data);
         assert_eq!(res_timestamp, timestamp);
@@ -399,7 +393,9 @@
             base64::prelude::BASE64_STANDARD.encode(&buf)
         );
 
-        let (res, res_timestamp) = deserialize_individual(mapping, &buf).unwrap();
+        let (res, res_timestamp) = deserialize_individual(&mapping, &buf)
+            .unwrap()
+            .expect("invalid unset");
 
         assert_eq!(res, og_value);
         assert_eq!(res_timestamp, None);
@@ -407,8 +403,8 @@
         // Timestamp
         let timestamp = Some(DateTime::from_timestamp_millis(42).unwrap());
         let validated =
-            ValidatedIndividual::validate(mapping, path, og_value.clone(), timestamp).unwrap();
-        let buf = serialize_individual(validated.data(), validated.timestamp()).unwrap();
+            ValidatedIndividual::validate(mapping, &path, og_value.clone(), timestamp).unwrap();
+        let buf = serialize_individual(&validated.data, validated.timestamp).unwrap();
 
         let expected = base64::prelude::BASE64_STANDARD
             .decode("GwAAABJ2ABAOAAAAAAAACXQAKgAAAAAAAAAA")
@@ -421,13 +417,9 @@
             base64::prelude::BASE64_STANDARD.encode(&buf)
         );
 
-<<<<<<< HEAD
-        let (res, _) = deserialize_individual(&mapping, &buf)
+        let (res, res_timestamp) = deserialize_individual(&mapping, &buf)
             .unwrap()
             .expect("invalid unset");
-=======
-        let (res, res_timestamp) = deserialize_individual(mapping, &buf).unwrap();
->>>>>>> 21400423
 
         assert_eq!(res, og_value);
         assert_eq!(res_timestamp, timestamp);
