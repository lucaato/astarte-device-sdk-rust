--- conflicted
+++ resolved
@@ -1,22 +1,20 @@
-/*
- * This file is part of Astarte.
- *
- * Copyright 2021 SECO Mind Srl
- *
- * Licensed under the Apache License, Version 2.0 (the "License");
- * you may not use this file except in compliance with the License.
- * You may obtain a copy of the License at
- *
- *    http://www.apache.org/licenses/LICENSE-2.0
- *
- * Unless required by applicable law or agreed to in writing, software
- * distributed under the License is distributed on an "AS IS" BASIS,
- * WITHOUT WARRANTIES OR CONDITIONS OF ANY KIND, either express or implied.
- * See the License for the specific language governing permissions and
- * limitations under the License.
- *
- * SPDX-License-Identifier: Apache-2.0
- */
+// This file is part of Astarte.
+//
+// Copyright 2021 - 2025 SECO Mind Srl
+//
+// Licensed under the Apache License, Version 2.0 (the "License");
+// you may not use this file except in compliance with the License.
+// You may obtain a copy of the License at
+//
+//    http://www.apache.org/licenses/LICENSE-2.0
+//
+// Unless required by applicable law or agreed to in writing, software
+// distributed under the License is distributed on an "AS IS" BASIS,
+// WITHOUT WARRANTIES OR CONDITIONS OF ANY KIND, either express or implied.
+// See the License for the specific language governing permissions and
+// limitations under the License.
+//
+// SPDX-License-Identifier: Apache-2.0
 
 //! Crypto module to generate the CSR to authenticate the device to the Astarte.
 
@@ -67,12 +65,8 @@
 
     pub(crate) fn generate_key(realm: &str, device_id: &str) -> Result<Bundle, CryptoError> {
         // The realm/device_id for the certificate
-<<<<<<< HEAD
         let mut dn = DistinguishedName::new();
-        dn.push(DnType::CommonName, format!("{}/{}", realm, device_id));
-=======
-        let subject = Name::from_str(&format!("CN={realm}/{device_id}"))?;
->>>>>>> 3e485731
+        dn.push(DnType::CommonName, format!("{realm}/{device_id}"));
 
         // Generate a random private key
         let key_pair = KeyPair::generate_for(&PKCS_ECDSA_P256_SHA256)?;
