--- conflicted
+++ resolved
@@ -133,7 +133,6 @@
     }
 }
 
-<<<<<<< HEAD
 impl From<ClientId<&str>> for ClientId<String> {
     fn from(value: ClientId<&str>) -> Self {
         ClientId {
@@ -150,15 +149,6 @@
 #[derive(Clone, Debug)]
 pub struct MqttClient<S> {
     client_id: ClientId,
-=======
-/// Handles the MQTT connection between a device and Astarte.
-///
-///  It manages the interaction with the MQTT broker, handling connections, subscriptions, and
-///  message publishing following the Astarte protocol.
-pub struct Mqtt {
-    realm: String,
-    device_id: String,
->>>>>>> 0005e976
     client: AsyncClient,
     retention: RetSender,
     store: StoreWrapper<S>,
@@ -183,44 +173,8 @@
         }
     }
 
-<<<<<<< HEAD
     /// Send a binary payload over this mqtt connection.
     async fn send(
-=======
-    /// Waits for MQTT CONNACK to correctly initialize connection to astarte by sending session
-    /// data.
-    ///
-    /// The session parameter holds data that will be sent during the
-    /// connection to the astarte server.
-    pub(crate) async fn wait_for_connack(&mut self, session: SessionData) -> Result<(), Error> {
-        loop {
-            match self.poll().await? {
-                rumqttc::Packet::ConnAck(connack) => {
-                    self.connack(session, connack).await?;
-
-                    return Ok(());
-                }
-                packet => warn!("Received incoming packet while waiting for connack: {packet:?}"),
-            }
-        }
-    }
-
-    /// Returns a wrapper for the client id
-    fn client_id(&self) -> ClientId {
-        ClientId {
-            realm: &self.realm,
-            device_id: &self.device_id,
-        }
-    }
-
-    /// Method that gets called when a [`rumqttc::ConnAck`] is received.
-    /// Following the astarte protocol it performs the following tasks:
-    ///  - Subscribes to the server owned interfaces in the interface list
-    ///  - Sends the introspection
-    ///  - Sends the emptycache command
-    ///  - Sends the device owned properties stored locally
-    async fn connack(
->>>>>>> 0005e976
         &self,
         interface: &str,
         path: &str,
@@ -596,10 +550,10 @@
     }
 }
 
-/// Struct representing an MQTT connection handler for an Astarte device.
+/// Handles the MQTT connection between a device and Astarte.
 ///
-/// It manages the interaction with the MQTT broker, handling connections, subscriptions, and
-/// message publishing following the Astarte protocol.
+///  It manages the interaction with the MQTT broker, handling connections, subscriptions, and
+///  message publishing following the Astarte protocol.
 pub struct Mqtt<S> {
     client_id: ClientId,
     connection: MqttConnection,
