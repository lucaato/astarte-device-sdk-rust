/*
 * This file is part of Astarte.
 *
 * Copyright 2023 SECO Mind Srl
 *
 * Licensed under the Apache License, Version 2.0 (the "License");
 * you may not use this file except in compliance with the License.
 * You may obtain a copy of the License at
 *
 *    http://www.apache.org/licenses/LICENSE-2.0
 *
 * Unless required by applicable law or agreed to in writing, software
 * distributed under the License is distributed on an "AS IS" BASIS,
 * WITHOUT WARRANTIES OR CONDITIONS OF ANY KIND, either express or implied.
 * See the License for the specific language governing permissions and
 * limitations under the License.
 *
 * SPDX-License-Identifier: Apache-2.0
 */

//! # Astarte MQTT Transport Module
//!
//! This module provides an implementation of the Astarte transport layer using the MQTT protocol.
//! It defines the `Mqtt` struct, which represents an MQTT connection, along with traits for publishing,
//! receiving, and registering interfaces.

pub(crate) mod client;
mod config;
mod connection;
pub mod crypto;
pub mod error;
pub(crate) mod pairing;
pub(crate) mod payload;
pub mod registration;
mod retention;
pub mod topic;

use std::{
    collections::HashMap,
    fmt::{Debug, Display},
    future::IntoFuture,
};

use async_trait::async_trait;
use bytes::Bytes;
use futures::future::Either;
use itertools::Itertools;
use once_cell::sync::OnceCell;
use rumqttc::{ClientError, NoticeError, NoticeFuture, QoS, SubscribeFilter};
use tracing::{debug, error, info, trace};

use super::{
    Connection, Disconnect, Publish, Receive, ReceivedEvent, Reconnect, Register, TransportError,
};

pub use self::config::Credential;
pub use self::config::MqttConfig;
pub use self::pairing::PairingError;
pub use self::payload::PayloadError;
use crate::{
    client::RecvError,
    error::Report,
    interface::{
        mapping::path::MappingPath,
        reference::{MappingRef, ObjectRef},
        Ownership, Reliability,
    },
    interfaces::{self, Interfaces, Introspection},
    properties,
    retention::{
        memory::SharedVolatileStore, PublishInfo, RetentionId, StoredRetention, StoredRetentionExt,
    },
    store::{error::StoreError, wrapper::StoreWrapper, PropertyStore, StoreCapabilities},
    validate::{ValidatedIndividual, ValidatedObject, ValidatedUnset},
    AstarteType, Error, Interface, Timestamp,
};
use crate::{retention::RetentionError, store::OptStoredProp};

use self::{
    client::AsyncClient,
    connection::MqttConnection,
    error::MqttError,
    retention::{MqttRetention, RetSender},
    topic::ParsedTopic,
};

/// Default keep alive interval in seconds for the MQTT connection.
pub const DEFAULT_KEEP_ALIVE: u64 = 30;
/// Default connection timeout in seconds for the MQTT connection.
pub const DEFAULT_CONNECTION_TIMEOUT: u64 = 5;

/// Borrowing wrapper for the client id
///
/// To avoid directly allocating and returning a [`String`] each time
/// the client id is needed this trait implements [`Display`]
/// while only borrowing the field needed to construct the client id.
#[derive(Debug, Clone, Copy)]
pub(crate) struct ClientId<S = String> {
    pub(crate) realm: S,
    pub(crate) device_id: S,
}

impl ClientId<String> {
    fn as_ref(&self) -> ClientId<&str> {
        ClientId {
            realm: &self.realm,
            device_id: &self.device_id,
        }
    }
}

<<<<<<< HEAD
impl<S> ClientId<S>
where
    S: Display,
{
    /// Create a topic to subscribe on an interface
    fn make_interface_wildcard<T>(&self, interface_name: T) -> String
    where
        T: Display,
    {
        format!("{self}/{interface_name}/#")
    }
}

impl<S> Display for ClientId<S>
where
    S: Display,
{
=======
impl Display for ClientId<'_> {
>>>>>>> 589617c3
    fn fmt(&self, f: &mut std::fmt::Formatter<'_>) -> std::fmt::Result {
        write!(f, "{}/{}", self.realm, self.device_id)
    }
}

impl From<ClientId<&str>> for ClientId<String> {
    fn from(value: ClientId<&str>) -> Self {
        ClientId {
            realm: value.realm.to_owned(),
            device_id: value.device_id.to_owned(),
        }
    }
}

/// Struct representing an MQTT connection handler for an Astarte device.
///
/// It manages the interaction with the MQTT broker, handling connections, subscriptions, and
/// message publishing following the Astarte protocol.
#[derive(Clone, Debug)]
pub struct MqttClient<S> {
    client_id: ClientId,
    client: AsyncClient,
    retention: RetSender,
    store: StoreWrapper<S>,
    volatile: SharedVolatileStore,
}

impl<S> MqttClient<S> {
    /// Create a new client.
    pub(crate) fn new(
        client_id: ClientId,
        client: AsyncClient,
        retention: RetSender,
        store: StoreWrapper<S>,
        volatile: SharedVolatileStore,
    ) -> Self {
        Self {
            client_id,
            client,
            retention,
            store,
            volatile,
        }
    }

    /// Send a binary payload over this mqtt connection.
    async fn send(
        &self,
        interface: &str,
        path: &str,
        reliability: rumqttc::QoS,
        payload: Vec<u8>,
    ) -> Result<NoticeFuture, MqttError> {
        self.client
            .publish(
                format!("{}/{interface}{path}", self.client_id),
                reliability,
                false,
                payload,
            )
            .await
            .map_err(|err| MqttError::publish("send", err))
    }

    async fn subscribe(&self, interface_name: &str) -> Result<(), MqttError> {
        self.client
            .subscribe(
                self.client_id.make_interface_wildcard(interface_name),
                rumqttc::QoS::ExactlyOnce,
            )
            .await
            .map_err(MqttError::Subscribe)
            .map(drop)
    }

    async fn unsubscribe(&self, interface_name: &str) -> Result<(), MqttError> {
        self.client
            .unsubscribe(self.client_id.make_interface_wildcard(interface_name))
            .await
            .map_err(MqttError::Unsubscribe)
            .map(drop)
    }

    async fn mark_received(&self, id: &RetentionId) -> Result<(), Error>
    where
        S: StoreCapabilities,
    {
        match id {
            RetentionId::Volatile(id) => {
                self.volatile.mark_received(id).await;
            }
            RetentionId::Stored(id) => {
                if let Some(retention) = self.store.get_retention() {
                    retention.mark_received(id).await?;
                }
            }
        }

        Ok(())
    }

    async fn mark_as_sent(&self, id: &RetentionId) -> Result<(), Error>
    where
        S: StoreCapabilities,
    {
        match id {
            RetentionId::Volatile(id) => {
                self.volatile.mark_sent(id, true).await;
            }
            RetentionId::Stored(id) => {
                if let Some(retention) = self.store.get_retention() {
                    retention.mark_as_sent(id).await?;
                }
            }
        }

        Ok(())
    }
}

#[async_trait]
impl<S> Publish for MqttClient<S>
where
    S: StoreCapabilities + Send + Sync,
{
    async fn send_individual(&mut self, validated: ValidatedIndividual) -> Result<(), Error> {
        let buf = payload::serialize_individual(&validated.data, validated.timestamp)
            .map_err(MqttError::Payload)?;

        self.send(
            &validated.interface,
            &validated.path,
            validated.reliability.into(),
            buf,
        )
        .await
        .map(drop)
        .map_err(Error::Mqtt)
    }

    async fn send_object(&mut self, validated: ValidatedObject) -> Result<(), Error> {
        let buf = payload::serialize_object(&validated.data, validated.timestamp)
            .map_err(MqttError::Payload)?;

        self.send(
            &validated.interface,
            &validated.path,
            validated.reliability.into(),
            buf,
        )
        .await
        .map(drop)
        .map_err(Error::Mqtt)
    }

    async fn send_individual_stored(
        &mut self,
        id: RetentionId,
        validated: ValidatedIndividual,
    ) -> Result<(), crate::Error> {
        let buf = payload::serialize_individual(&validated.data, validated.timestamp)
            .map_err(MqttError::Payload)?;

        let notice = self
            .send(
                &validated.interface,
                &validated.path,
                validated.reliability.into(),
                buf,
            )
            .await?;

        debug_assert!(
            !validated.retention.is_discard(),
            "send stored called for retention discard"
        );

        match validated.reliability {
            // Since it's Unreliable we will never know the broker received it
            Reliability::Unreliable => {
                self.mark_received(&id).await?;
            }
            Reliability::Guaranteed | Reliability::Unique => {
                self.mark_as_sent(&id).await?;

                self.retention
                    .send((id, notice))
                    .map_err(|_| Error::Disconnected)?;
            }
        }

        Ok(())
    }

    async fn send_object_stored(
        &mut self,
        id: RetentionId,
        validated: ValidatedObject,
    ) -> Result<(), crate::Error> {
        let buf = payload::serialize_object(&validated.data, validated.timestamp)
            .map_err(MqttError::Payload)?;

        let notice = self
            .send(
                &validated.interface,
                &validated.path,
                validated.reliability.into(),
                buf,
            )
            .await?;

        self.retention
            .send((id, notice))
            .map_err(|_| Error::Disconnected)?;

        Ok(())
    }

    async fn resend_stored(
        &mut self,
        id: RetentionId,
        data: PublishInfo<'_>,
    ) -> Result<(), crate::Error> {
        let notice = self
            .send(
                &data.interface,
                &data.path,
                data.reliability.into(),
                data.value.into(),
            )
            .await?;

        debug_assert!(
            self.store.get_retention().is_some(),
            "resend stored called without store that supports retention"
        );
        match data.reliability {
            // Since it's Unreliable we will never know the broker received it
            Reliability::Unreliable => {
                self.mark_received(&id).await?;
            }
            Reliability::Guaranteed | Reliability::Unique => {
                self.mark_as_sent(&id).await?;

                self.retention
                    .send((id, notice))
                    .map_err(|_| Error::Disconnected)?;
            }
        }

        Ok(())
    }

    async fn unset(&mut self, validated: ValidatedUnset) -> Result<(), Error> {
        // We send an empty vector as payload to unset the property, https://docs.astarte-platform.org/astarte/latest/080-mqtt-v1-protocol.html#payload-format
        self.send(
            &validated.interface,
            &validated.path,
            Reliability::Unique.into(),
            Vec::new(),
        )
        .await
        .map(drop)
        .map_err(Error::Mqtt)
    }

    fn serialize_individual(
        &self,
        validated: &ValidatedIndividual,
    ) -> Result<Vec<u8>, crate::Error> {
        payload::serialize_individual(&validated.data, validated.timestamp)
            .map_err(|err| Error::Mqtt(MqttError::Payload(err)))
    }

    fn serialize_object(&self, validated: &ValidatedObject) -> Result<Vec<u8>, crate::Error> {
        payload::serialize_object(&validated.data, validated.timestamp)
            .map_err(|err| Error::Mqtt(MqttError::Payload(err)))
    }
}

#[async_trait]
impl<S> Register for MqttClient<S>
where
    S: Send + Sync,
{
    async fn add_interface(
        &mut self,
        interfaces: &Interfaces,
        added: &interfaces::Validated,
    ) -> Result<(), Error> {
        if added.ownership().is_server() {
            self.subscribe(added.interface_name()).await?
        }

        let introspection = Introspection::new(interfaces.iter_with_added(added)).to_string();

        self.client
            .send_introspection(self.client_id.as_ref(), introspection)
            .await
            .map_err(|err| MqttError::publish("send introspection", err))?;

        Ok(())
    }

    async fn remove_interface(
        &mut self,
        interfaces: &Interfaces,
        removed: &Interface,
    ) -> Result<(), Error> {
        let iter = interfaces.iter_without_removed(removed);
        let introspection = Introspection::new(iter).to_string();

        self.client
            .send_introspection(self.client_id.as_ref(), introspection)
            .await
            .map_err(|err| MqttError::publish("send introspection", err))?;

        if removed.ownership().is_server() {
            self.unsubscribe(removed.interface_name()).await?;
        }

        Ok(())
    }

    /// Called when multiple interfaces are added.
    ///
    /// This method should convey to the server that one or more interfaces have been added.
    async fn extend_interfaces(
        &mut self,
        interfaces: &Interfaces,
        added: &interfaces::ValidatedCollection,
    ) -> Result<(), crate::Error> {
        let server_interfaces = added
            .values()
            .filter_map(|i| {
                if i.ownership().is_server() {
                    Some(i.interface_name())
                } else {
                    None
                }
            })
            .collect_vec();

        self.client
            .subscribe_interfaces(self.client_id.as_ref(), &server_interfaces)
            .await
            .map_err(MqttError::Subscribe)?;

        let introspection = Introspection::new(interfaces.iter_with_added_many(added)).to_string();

        let res = self
            .client
            .send_introspection(self.client_id.as_ref(), introspection)
            .await
            .map(drop)
            .map_err(|err| MqttError::publish("send introspection", err).into());

        // Cleanup the already subscribed interfaces
        if res.is_err() {
            error!("error while subscribing to interfaces");

            for srv_interface in server_interfaces {
                if let Err(err) = self.unsubscribe(srv_interface).await {
                    error!(
                        error = %Report::new(&err),
                        interface = srv_interface,
                        "failed to unsubscribing to server interface"
                    );
                }
            }
        }

        res
    }

    async fn remove_interfaces(
        &mut self,
        interfaces: &Interfaces,
        removed: &HashMap<&str, &Interface>,
    ) -> Result<(), Error> {
        let interfaces = interfaces.iter_without_removed_many(removed);
        let introspection = Introspection::new(interfaces).to_string();

        self.client
            .send_introspection(self.client_id.as_ref(), introspection)
            .await
            .map_err(|err| MqttError::publish("send introspection", err))?;

        for iface in removed.values() {
            if iface.ownership().is_server() {
                self.unsubscribe(iface.interface_name()).await?;
            }
        }

        Ok(())
    }
}

#[async_trait]
impl<S> Disconnect for MqttClient<S>
where
    S: Send,
{
    async fn disconnect(&mut self) -> Result<(), crate::Error> {
        self.client
            .disconnect()
            .await
            .map(drop)
            .map_err(MqttError::Disconnect)?;

        info!("disconnect packet sent");

        Ok(())
    }
}

impl<S> Display for MqttClient<S> {
    fn fmt(&self, f: &mut std::fmt::Formatter<'_>) -> std::fmt::Result {
        write!(f, "Mqtt Client {}", self.client_id)
    }
}

/// Handles the MQTT connection between a device and Astarte.
///
///  It manages the interaction with the MQTT broker, handling connections, subscriptions, and
///  message publishing following the Astarte protocol.
pub struct Mqtt<S> {
    client_id: ClientId,
    connection: MqttConnection,
    retention: MqttRetention,
    store: StoreWrapper<S>,
    volatile: SharedVolatileStore,
}

impl<S> Mqtt<S> {
    /// Initializes values for this struct
    ///
    /// This method should only be used for testing purposes since it does not fully
    /// connect to the mqtt broker as described by the astarte protocol.
    /// This struct should be constructed with the [`Mqtt::connected`] associated function.
    fn new(
        client_id: ClientId,
        connection: MqttConnection,
        retention: MqttRetention,
        store: StoreWrapper<S>,
        volatile: SharedVolatileStore,
    ) -> Self {
        Self {
            client_id,
            connection,
            retention,
            store,
            volatile,
        }
    }

    /// Marks the packets as received for the retention.
    async fn mark_packet_received(
        volatile: &SharedVolatileStore,
        stored: &impl StoreCapabilities,
        res_id: Result<RetentionId, NoticeError>,
    ) -> Result<(), RetentionError>
    where
        S: StoreCapabilities,
    {
        let id = match res_id {
            Ok(id) => id,
            Err(err) => {
                error!(error=%Report::new(err), "notice error while waiting for packet");

                return Ok(());
            }
        };

        match id {
            RetentionId::Volatile(id) => {
                volatile.mark_received(&id).await;
            }
            RetentionId::Stored(id) => {
                if let Some(retention) = stored.get_retention() {
                    retention.mark_received(&id).await?;
                }
            }
        }

        debug!("marking {id} as received");

        Ok(())
    }

    async fn poll(&mut self) -> Result<Option<rumqttc::Publish>, TransportError>
    where
        S: StoreCapabilities,
    {
        if self.retention.is_empty() {
            return Ok(self.connection.next_publish().await);
        }

        loop {
            let mut conn_future = std::pin::pin!(self.connection.next_publish());

            match futures::future::select(self.retention.into_future(), &mut conn_future).await {
                Either::Left((res, _)) => {
                    Self::mark_packet_received(&self.volatile, &self.store, res)
                        .await
                        .map_err(|err| TransportError::Transport(Error::Retention(err)))?;
                }
                // the retention future can be dropped safely
                Either::Right((publish, _)) => {
                    return Ok(publish);
                }
            };
        }
    }
}

/// Trait to implement functionality on the store.
#[async_trait]
trait MqttStoreExt: PropertyStore
where
    Error: From<Self::Err>,
{
    /// This function deletes all the stored server owned properties after receiving a publish on
    /// `/control/consumer/properties`
    async fn purge_server_properties(&self, bdata: &[u8]) -> Result<(), Error> {
        let paths = properties::extract_set_properties(bdata)?;

        let stored_props = self.server_props().await?;

        for stored_prop in stored_props {
            if paths.contains(&format!("{}{}", stored_prop.interface, stored_prop.path)) {
                continue;
            }

            self.delete_prop(&stored_prop.interface, &stored_prop.path)
                .await?;
        }

        Ok(())
    }
}

impl<S> MqttStoreExt for StoreWrapper<S> where S: PropertyStore {}

#[async_trait]
impl<S> Receive for Mqtt<S>
where
    S: StoreCapabilities + PropertyStore,
{
    type Payload = Bytes;

    async fn next_event(&mut self) -> Result<Option<ReceivedEvent<Self::Payload>>, TransportError>
    where
        S: PropertyStore,
    {
        static PURGE_PROPERTIES_TOPIC: OnceCell<String> = OnceCell::new();

        // Wait for next data or until it's disconnected
        while let Some(publish) = self.poll().await? {
            let purge_topic = PURGE_PROPERTIES_TOPIC
                .get_or_init(|| format!("{}/control/consumer/properties", self.client_id));

            debug!("Incoming publish = {} {:x}", publish.topic, publish.payload);

            if purge_topic == &publish.topic {
                debug!("Purging properties");

                self.store
                    .purge_server_properties(&publish.payload)
                    .await
                    .map_err(TransportError::Transport)?;
            } else {
                let con_event = ParsedTopic::try_parse(self.client_id.as_ref(), &publish.topic)
                    .map_err(|err| RecvError::connection(MqttError::Topic(err)))?;

                return Ok(Some(ReceivedEvent {
                    interface: con_event.interface.to_string(),
                    path: con_event.path.to_string(),
                    payload: publish.payload,
                }));
            }
        }

        Ok(None)
    }

    fn deserialize_individual(
        &self,
        mapping: &MappingRef<'_, &Interface>,
        payload: Self::Payload,
    ) -> Result<Option<(AstarteType, Option<Timestamp>)>, TransportError> {
        payload::deserialize_individual(mapping, &payload)
            .map_err(|err| TransportError::Recv(RecvError::connection(err)))
    }

    fn deserialize_object(
        &self,
        object: &ObjectRef,
        path: &MappingPath<'_>,
        payload: Self::Payload,
    ) -> Result<(HashMap<String, AstarteType>, Option<Timestamp>), TransportError> {
        payload::deserialize_object(object, path, &payload)
            .map_err(|err| TransportError::Recv(RecvError::connection(err)))
    }
}

#[async_trait]
impl<S> Reconnect for Mqtt<S>
where
    S: StoreCapabilities + PropertyStore,
{
    async fn reconnect(&mut self, interfaces: &Interfaces) -> Result<(), crate::Error> {
        self.connection
            .connect(self.client_id.as_ref(), interfaces, &self.store)
            .await?;

        Ok(())
    }
}

impl<S> Connection for Mqtt<S>
where
    S: Send + Sync,
{
    type Sender = MqttClient<S>;
}

/// Wrapper structs that holds data used when connecting/reconnecting
pub(crate) struct SessionData {
    interfaces: String,
    server_interfaces: Vec<String>,
    device_properties: Vec<OptStoredProp>,
}

impl SessionData {
    fn filter_server_interfaces(interfaces: &Interfaces) -> Vec<String> {
        interfaces
            .iter()
            .filter(|interface| interface.ownership() == Ownership::Server)
            .map(|interface| interface.interface_name().to_owned())
            .collect()
    }

    pub(crate) async fn try_from_props<S>(
        interfaces: &Interfaces,
        store: &S,
    ) -> Result<Self, StoreError>
    where
        S: PropertyStore<Err = StoreError>,
    {
<<<<<<< HEAD
        let device_properties = store.device_props_with_unset().await?;
=======
        let mut device_properties = store.device_props().await?;
        // Filter interfaces that are missing or have been updated
        device_properties.retain(|prop| {
            interfaces
                .get(&prop.interface)
                .is_some_and(|interface| interface.version_major() == prop.interface_major)
        });

>>>>>>> 589617c3
        let server_interfaces = Self::filter_server_interfaces(interfaces);

        Ok(Self {
            interfaces: interfaces.get_introspection_string(),
            server_interfaces,
            device_properties,
        })
    }
}

#[async_trait]
trait AsyncClientExt {
    /// Sends the introspection [`String`].
    async fn send_introspection(
        &self,
        client_id: ClientId<&str>,
        introspection: String,
    ) -> Result<NoticeFuture, ClientError>;

    /// Subscribe to many interfaces
    async fn subscribe_interfaces<S>(
        &self,
        client_id: ClientId<&str>,
        interfaces_names: &[S],
    ) -> Result<Option<NoticeFuture>, ClientError>
    where
        S: Display + Debug + Send + Sync;
}

#[async_trait]
impl AsyncClientExt for AsyncClient {
    async fn send_introspection(
        &self,
        client_id: ClientId<&str>,
        introspection: String,
    ) -> Result<NoticeFuture, ClientError> {
        debug!("sending introspection: {introspection}");

        let path = client_id.to_string();

        self.publish(path, QoS::ExactlyOnce, false, introspection)
            .await
    }

    /// Subscribe to many interfaces
    async fn subscribe_interfaces<S>(
        &self,
        client_id: ClientId<&str>,
        interfaces_names: &[S],
    ) -> Result<Option<NoticeFuture>, ClientError>
    where
        S: Display + Debug + Send + Sync,
    {
        // should not subscribe if there are no interfaces
        if interfaces_names.is_empty() {
            debug!("empty subscribe many");

            return Ok(None);
        } else if interfaces_names.len() == 1 {
            trace!("subscribing on single interface");

            let name = &interfaces_names[0];

            return self
                .subscribe(
                    client_id.make_interface_wildcard(name),
                    rumqttc::QoS::ExactlyOnce,
                )
                .await
                .map(Some);
        }

        trace!("subscribing on {interfaces_names:?}");

        let topics = interfaces_names
            .iter()
            .map(|name| SubscribeFilter {
                path: client_id.make_interface_wildcard(name),
                qos: rumqttc::QoS::ExactlyOnce,
            })
            .collect_vec();

        debug!("topics {topics:?}");

        self.subscribe_many(topics).await.map(Some)
    }
}

#[cfg(test)]
pub(crate) mod test {
    use std::{str::FromStr, time::Duration};

    use mockito::Server;
    use properties::extract_set_properties;
    use rumqttc::{
        ClientError, ConnAck, ConnectReturnCode, ConnectionError, Event as MqttEvent, Packet, QoS,
    };
    use tempfile::TempDir;
    use test::{
        client::NEW_LOCK,
        pairing::tests::{mock_create_certificate, mock_get_broker_url},
    };

    use crate::{
        builder::{ConnectionConfig, DeviceBuilder, DEFAULT_VOLATILE_CAPACITY},
        store::memory::MemoryStore,
    };

    use self::{
        client::{AsyncClient, EventLoop},
        config::transport::TransportProvider,
    };

    use super::*;

    pub(crate) fn notify_success<E>() -> Result<NoticeFuture, E> {
        let (tx, notice) = rumqttc::NoticeTx::new();

        tx.success();

        Ok(notice)
    }

    pub(crate) fn mock_mqtt_connection<S>(
        client: AsyncClient,
        eventloop: EventLoop,
        store: S,
    ) -> (MqttClient<S>, Mqtt<S>)
    where
        S: Clone,
    {
        let client_id: ClientId = ClientId {
            realm: "realm",
            device_id: "device_id",
        }
        .into();

        let (ret_tx, ret_rx) = flume::unbounded();

        let volatile = SharedVolatileStore::with_capacity(DEFAULT_VOLATILE_CAPACITY);

        let store = StoreWrapper::new(store);
        let mqtt = Mqtt::new(
            client_id.clone(),
            MqttConnection::new(
                client.clone(),
                eventloop,
                TransportProvider::new(
                    "http://api.astarte.localhost/pairing".parse().unwrap(),
                    "secret".to_string(),
                    None,
                    true,
                ),
                self::connection::Connected,
            ),
            MqttRetention::new(ret_rx),
            store.clone(),
            volatile.clone(),
        );

        let mqtt_client = MqttClient::new(client_id, client, ret_tx, store, volatile);

        (mqtt_client, mqtt)
    }

    #[tokio::test]
    async fn should_extend_interfaces() {
        let eventl = EventLoop::default();
        let mut client = AsyncClient::default();

        let to_add = [
            Interface::from_str(crate::test::DEVICE_PROPERTIES).unwrap(),
            Interface::from_str(crate::test::OBJECT_DEVICE_DATASTREAM).unwrap(),
            Interface::from_str(crate::test::INDIVIDUAL_SERVER_DATASTREAM).unwrap(),
        ];

        let mut introspection = Introspection::new(to_add.iter())
            .to_string()
            .split(';')
            .map(ToOwned::to_owned)
            .collect_vec();

        introspection.sort_unstable();

        let interfaces = Interfaces::new();

        let to_add = interfaces.validate_many(to_add).unwrap();

        let mut seq = mockall::Sequence::new();

        client
            .expect_clone()
            .once()
            .in_sequence(&mut seq)
            .once()
            .returning(AsyncClient::default);

        client
            .expect_subscribe::<String>()
            .once()
            .withf(|s, qos| {
                s == "realm/device_id/org.astarte-platform.rust.examples.individual-datastream.ServerDatastream/#"
                && *qos == QoS::ExactlyOnce
            })
            .in_sequence(&mut seq)
            .returning(|_, _| notify_success());

        client
            .expect_publish::<String, String>()
            .once()
            .in_sequence(&mut seq)
            .withf(move |publish, _, _, payload| {
                let mut intro = payload.split(';').collect_vec();

                intro.sort_unstable();

                publish == "realm/device_id" && intro == introspection
            })
            .returning(|_, _, _, _| notify_success());

        let (mut client, _mqtt_connection) =
            mock_mqtt_connection(client, eventl, MemoryStore::new());

        client
            .extend_interfaces(&interfaces, &to_add)
            .await
            .unwrap()
    }

    #[tokio::test]
    async fn should_not_subscribe_many() {
        let eventl = EventLoop::default();
        let mut client = AsyncClient::default();

        // no server owned interfaces are present
        let to_add = [
            Interface::from_str(crate::test::DEVICE_PROPERTIES).unwrap(),
            Interface::from_str(crate::test::OBJECT_DEVICE_DATASTREAM).unwrap(),
        ];

        let mut introspection = Introspection::new(to_add.iter())
            .to_string()
            .split(';')
            .map(ToOwned::to_owned)
            .collect_vec();

        introspection.sort_unstable();

        let interfaces = Interfaces::new();

        let to_add = interfaces.validate_many(to_add).unwrap();

        let mut seq = mockall::Sequence::new();

        client
            .expect_clone()
            .once()
            .in_sequence(&mut seq)
            .once()
            .returning(AsyncClient::default);

        // in this case, no client.subscribe_many() is expected
        client
            .expect_publish::<String, String>()
            .once()
            .in_sequence(&mut seq)
            .withf(move |publish, qos, _, payload| {
                let mut intro = payload.split(';').collect_vec();

                intro.sort_unstable();

                publish == "realm/device_id" && intro == introspection && *qos == QoS::ExactlyOnce
            })
            .returning(|_, _, _, _| notify_success());

        let (mut client, _connection) = mock_mqtt_connection(client, eventl, MemoryStore::new());

        client
            .extend_interfaces(&interfaces, &to_add)
            .await
            .unwrap()
    }

    #[tokio::test]
    async fn should_unsubscribe_on_extend_err() {
        let eventl = EventLoop::default();
        let mut client = AsyncClient::default();

        let to_add = [Interface::from_str(crate::test::SERVER_PROPERTIES).unwrap()];

        let introspection = Introspection::new(to_add.iter()).to_string();

        let interfaces = Interfaces::new();

        let to_add = interfaces.validate_many(to_add).unwrap();

        let mut seq = mockall::Sequence::new();

        client
            .expect_clone()
            .once()
            .in_sequence(&mut seq)
            .once()
            .returning(AsyncClient::default);

        client
            .expect_subscribe::<String>()
            .once()
            .withf(|s, qos| {
                *qos == QoS::ExactlyOnce && s == "realm/device_id/org.astarte-platform.rust.examples.individual-properties.ServerProperties/#"
            })
            .in_sequence(&mut seq)
            .returning(|_, _| notify_success());

        client
            .expect_publish::<String, String>()
            .once()
            .withf(move |publish, _, _, payload| {
                publish == "realm/device_id" && *payload == introspection
            })
            .returning(|_, _, _, _| {
                // Random error
                Err(ClientError::Request(rumqttc::Request::Disconnect(
                    rumqttc::Disconnect,
                )))
            });

        client
            .expect_unsubscribe::<String>()
            .once()
            .withf(move |topic| topic == "realm/device_id/org.astarte-platform.rust.examples.individual-properties.ServerProperties/#")
            .returning(|_| {
                // We are disconnected so we cannot unsubscribe
                Err(ClientError::Request(rumqttc::Request::Disconnect(rumqttc::Disconnect)))
            });

        let (mut mqtt_client, _mqtt_connection) =
            mock_mqtt_connection(client, eventl, MemoryStore::new());

        mqtt_client
            .extend_interfaces(&interfaces, &to_add)
            .await
            .expect_err("Didn't return the error");
    }

    #[tokio::test]
    async fn should_reconnect() {
        let _m = NEW_LOCK.lock().await;

        let dir = TempDir::new().unwrap();

        let ctx = AsyncClient::new_context();
        ctx.expect().once().returning(|_, _| {
            let mut client = AsyncClient::default();
            let mut ev_loop = EventLoop::default();

            let mut seq = mockall::Sequence::new();

            ev_loop
                .expect_set_network_options()
                .once()
                .in_sequence(&mut seq)
                .returning(|_| EventLoop::default());

            client
                .expect_clone()
                .once()
                .in_sequence(&mut seq)
                .returning(|| {
                    let mut client = AsyncClient::default();

                    let mut seq = mockall::Sequence::new();

                    client
                        .expect_clone()
                        .once()
                        .in_sequence(&mut seq)
                        .returning(|| {
                            let mut client = AsyncClient::default();

                            let mut seq = mockall::Sequence::new();

                            client
                                .expect_subscribe::<String>()
                                .withf(|topic, qos| {
                                    topic == "realm/device_id/control/consumer/properties"
                                        && *qos == QoS::ExactlyOnce
                                })
                                .returning(|_, _| notify_success())
                                .once()
                                .in_sequence(&mut seq);

                            client
                                .expect_publish::<String, String>()
                                .once()
                                .in_sequence(&mut seq)
                                .withf(|topic, qos, _, introspection| {
                                    topic == "realm/device_id"
                                        && *qos == QoS::ExactlyOnce
                                        && introspection.is_empty()
                                })
                                .returning(|_, _, _, _| notify_success());

                            client
                                .expect_publish::<String, &str>()
                                .once()
                                .in_sequence(&mut seq)
                                .withf(|topic, qos, _, payload| {
                                    topic == "realm/device_id/control/emptyCache"
                                        && *qos == QoS::ExactlyOnce
                                        && *payload == "1"
                                })
                                .returning(|_, _, _, _| notify_success());

                            client
                                .expect_publish::<String, Vec<u8>>()
                                .once()
                                .in_sequence(&mut seq)
                                .withf(|topic, qos, _, payload| {
                                    topic == "realm/device_id/control/producer/properties"
                                        && *qos == QoS::ExactlyOnce
                                        && extract_set_properties(payload).unwrap().is_empty()
                                })
                                .returning(|_, _, _, _| notify_success());

                            client
                        });

                    client
                });

            ev_loop
                .expect_poll()
                .once()
                .in_sequence(&mut seq)
                .returning(|| {
                    Err(ConnectionError::Tls(rumqttc::TlsError::TLS(
                        rustls::Error::AlertReceived(rustls::AlertDescription::CertificateExpired),
                    )))
                });

            // First clean for the good connection
            ev_loop
                .expect_clean()
                .once()
                .in_sequence(&mut seq)
                .return_const(());

            ev_loop
                .expect_poll()
                .once()
                .in_sequence(&mut seq)
                .returning(|| {
                    Ok(MqttEvent::Incoming(Packet::ConnAck(ConnAck {
                        session_present: false,
                        code: ConnectReturnCode::Success,
                    })))
                });

            // This guaranties we can keep polling while we are waiting for the ACKs.
            ev_loop
                .expect_poll()
                .returning(|| Ok(MqttEvent::Outgoing(rumqttc::Outgoing::Publish(0))));

            (client, ev_loop)
        });

        let mut server = Server::new_async().await;

        let mock_url = mock_get_broker_url(&mut server).create_async().await;
        let mock_cert = mock_create_certificate(&mut server)
            .expect(2)
            .create_async()
            .await;

        let builder = DeviceBuilder::new().store_dir(dir.path()).await.unwrap();

        let config = MqttConfig::new(
            "realm",
            "device_id",
            Credential::secret("secret"),
            server.url(),
        );

        tokio::time::timeout(Duration::from_secs(3), config.connect(&builder))
            .await
            .expect("timeout expired")
            .unwrap();

        mock_url.assert_async().await;
        mock_cert.assert_async().await;
    }
}<|MERGE_RESOLUTION|>--- conflicted
+++ resolved
@@ -109,7 +109,6 @@
     }
 }
 
-<<<<<<< HEAD
 impl<S> ClientId<S>
 where
     S: Display,
@@ -127,9 +126,6 @@
 where
     S: Display,
 {
-=======
-impl Display for ClientId<'_> {
->>>>>>> 589617c3
     fn fmt(&self, f: &mut std::fmt::Formatter<'_>) -> std::fmt::Result {
         write!(f, "{}/{}", self.realm, self.device_id)
     }
@@ -780,10 +776,7 @@
     where
         S: PropertyStore<Err = StoreError>,
     {
-<<<<<<< HEAD
-        let device_properties = store.device_props_with_unset().await?;
-=======
-        let mut device_properties = store.device_props().await?;
+        let mut device_properties = store.device_props_with_unset().await?;
         // Filter interfaces that are missing or have been updated
         device_properties.retain(|prop| {
             interfaces
@@ -791,7 +784,6 @@
                 .is_some_and(|interface| interface.version_major() == prop.interface_major)
         });
 
->>>>>>> 589617c3
         let server_interfaces = Self::filter_server_interfaces(interfaces);
 
         Ok(Self {
