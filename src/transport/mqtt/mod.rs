/*
 * This file is part of Astarte.
 *
 * Copyright 2023 SECO Mind Srl
 *
 * Licensed under the Apache License, Version 2.0 (the "License");
 * you may not use this file except in compliance with the License.
 * You may obtain a copy of the License at
 *
 *    http://www.apache.org/licenses/LICENSE-2.0
 *
 * Unless required by applicable law or agreed to in writing, software
 * distributed under the License is distributed on an "AS IS" BASIS,
 * WITHOUT WARRANTIES OR CONDITIONS OF ANY KIND, either express or implied.
 * See the License for the specific language governing permissions and
 * limitations under the License.
 *
 * SPDX-License-Identifier: Apache-2.0
 */

//! # Astarte MQTT Transport Module
//!
//! This module provides an implementation of the Astarte transport layer using the MQTT protocol.
//! It defines the `Mqtt` struct, which represents an MQTT connection, along with traits for publishing,
//! receiving, and registering interfaces.

pub(crate) mod client;
mod config;
pub mod crypto;
pub mod error;
pub(crate) mod pairing;
pub(crate) mod payload;
pub mod registration;

use std::{
    collections::HashMap,
    fmt::{Debug, Display},
};

use async_trait::async_trait;
use bytes::Bytes;
use itertools::Itertools;
use log::{debug, error, info, trace, warn};
use once_cell::sync::OnceCell;
use rumqttc::{ConnectionError, Event as MqttEvent, Packet, SubscribeFilter, Transport};
use sync_wrapper::SyncWrapper;

use crate::{
    interface::{
        mapping::path::MappingPath,
        reference::{MappingRef, ObjectRef},
        Ownership, Reliability,
    },
    interfaces::{self, Interfaces, Introspection},
    properties,
    retry::DelayedPoll,
    store::{error::StoreError, wrapper::StoreWrapper, PropertyStore, StoredProp},
    topic::ParsedTopic,
    transport::mqtt::pairing::ApiClient,
    types::AstarteType,
    validate::{ValidatedIndividual, ValidatedObject, ValidatedUnset},
    Error, Interface, Timestamp,
};

use super::{Publish, Receive, ReceivedEvent, Register};

pub use self::config::Credential;
pub use self::config::MqttConfig;
pub use self::pairing::PairingError;
pub use self::payload::PayloadError;

use self::{
    client::{AsyncClient, EventLoop},
    payload::Payload,
};
use self::{config::connection::TransportProvider, error::MqttError};

/// Default keep alive interval in seconds for the MQTT connection.
pub const DEFAULT_KEEP_ALIVE: u64 = 30;
/// Default connection timeout in seconds for the MQTT connection.
pub const DEFAULT_CONNECTION_TIMEOUT: u64 = 5;

/// Borrowing wrapper for the client id
///
/// To avoid directly allocating and returning a [`String`] each time
/// the client id is needed this trait implements [`Display`]
/// while only borrowing the field needed to construct the client id.
#[derive(Debug, Clone, Copy)]
struct ClientId<'a> {
    realm: &'a str,
    device_id: &'a str,
}

impl<'a> Display for ClientId<'a> {
    fn fmt(&self, f: &mut std::fmt::Formatter<'_>) -> std::fmt::Result {
        write!(f, "{}/{}", self.realm, self.device_id)
    }
}

/// This struct represents an MQTT connection handler for an Astarte device. It manages the
/// interaction with the MQTT broker, handling connections, subscriptions, and message publishing
/// following the Astarte protocol.
pub struct Mqtt {
    realm: String,
    device_id: String,
    client: AsyncClient,
    // NOTE: this should be replaces by Exclusive<EventLoop> when the feature `exclusive_wrapper`
    //       is stabilized or the EventLoop becomes Sync
    //       https://doc.rust-lang.org/std/sync/struct.Exclusive.html
    eventloop: SyncWrapper<EventLoop>,
    provider: TransportProvider,
}

impl Mqtt {
    /// Initializes values for this struct
    ///
    /// This method should only be used for testing purposes since it does not fully
    /// connect to the mqtt broker as described by the astarte protocol.
    /// This struct should be constructed with the [`Mqtt::connected`] associated function.
    fn new(
        realm: String,
        device_id: String,
        client: AsyncClient,
        eventloop: EventLoop,
        provider: TransportProvider,
    ) -> Self {
        Self {
            realm,
            device_id,
            client,
            eventloop: SyncWrapper::new(eventloop),
            provider,
        }
    }

    /// Waits for mqtt connack to correctly initialize connection to astarte
    /// by sending session data.
    ///
    /// The session parameter holds data that will be sent during the
    /// connection to the astarte server.
    pub(crate) async fn wait_for_connack(&mut self, session: SessionData) -> Result<(), Error> {
        loop {
            match self.poll().await? {
                rumqttc::Packet::ConnAck(connack) => {
                    self.connack(session, connack).await?;

                    return Ok(());
                }
                packet => warn!("Received incoming packet while waiting for connack: {packet:?}"),
            }
        }
    }

    /// Returns a wrapper for the client id
    fn client_id(&self) -> ClientId {
        ClientId {
            realm: &self.realm,
            device_id: &self.device_id,
        }
    }

    /// Method that gets called when a [`rumqttc::ConnAck`] is received.
    /// Following the astarte protocol it performs the following tasks:
    ///  - Subscribes to the server owned interfaces in the interface list
    ///  - Sends the introspection
    ///  - Sends the emptycache command
    ///  - Sends the device owned properties stored locally
    async fn connack(
        &self,
        SessionData {
            interfaces,
            server_interfaces,
            device_properties,
        }: SessionData,
        connack: rumqttc::ConnAck,
    ) -> Result<(), Error> {
        if connack.session_present {
            return Ok(());
        }

        self.subscribe_server_interfaces(&server_interfaces).await?;
        self.send_introspection(interfaces).await?;
        self.send_emptycache().await?;
        self.send_device_properties(&device_properties).await?;

        info!("connack done");

        Ok(())
    }

    /// Subscribes to the passed list of interfaces
    async fn subscribe_server_interfaces(
        &self,
        server_interfaces: &[String],
    ) -> Result<(), MqttError> {
        self.client
            .subscribe(
                format!("{}/control/consumer/properties", self.client_id()),
                rumqttc::QoS::ExactlyOnce,
            )
            .await
            .map_err(MqttError::Subscribe)?;

        for iface in server_interfaces {
            self.client
                .subscribe(
                    format!("{}/{iface}/#", self.client_id()),
                    rumqttc::QoS::ExactlyOnce,
                )
                .await
                .map_err(MqttError::Subscribe)?;
        }

        Ok(())
    }

    /// Sends the emptycache command as per the astarte protocol definition
    async fn send_emptycache(&self) -> Result<(), Error> {
        let url = format!("{}/control/emptyCache", self.client_id());
        debug!("sending emptyCache to {}", url);

        self.client
            .publish(url, rumqttc::QoS::ExactlyOnce, false, "1")
            .await
            .map_err(|err| MqttError::publish("emptycache", err))?;

        Ok(())
    }

    /// Sends the passed device owned properties
    async fn send_device_properties(
        &self,
        device_properties: &[StoredProp],
    ) -> Result<(), MqttError> {
        for prop in device_properties {
            let topic = format!("{}/{}{}", self.client_id(), prop.interface, prop.path);

            debug!(
                "sending device-owned property = {}{}",
                prop.interface, prop.path
            );

            let payload = Payload::new(&prop.value).to_vec()?;

            self.client
                .publish(topic, rumqttc::QoS::ExactlyOnce, false, payload)
                .await
                .map_err(|err| MqttError::publish("device properties", err))?;
        }

        Ok(())
    }

<<<<<<< HEAD
    /// Purges local properties defined in the passed binary data
    async fn purge_properties<S>(&self, store: &StoreWrapper<S>, bdata: &[u8]) -> Result<(), Error>
    where
        S: PropertyStore,
    {
        let stored_props = store.load_all_props().await?;

=======
    /// This function deletes all the stored server owned properties after receiving a publish on
    /// `/control/consumer/properties`
    async fn purge_server_properties<S>(
        &self,
        device: &SharedDevice<S>,
        bdata: &[u8],
    ) -> Result<(), Error>
    where
        S: PropertyStore,
    {
>>>>>>> f3f41d99
        let paths = properties::extract_set_properties(bdata)?;

        let stored_props = device.store.server_props().await?;

        for stored_prop in stored_props {
            if paths.contains(&format!("{}{}", stored_prop.interface, stored_prop.path)) {
                continue;
            }

            store
                .delete_prop(&stored_prop.interface, &stored_prop.path)
                .await?;
        }

        Ok(())
    }

    /// Polls mqtt events from the [`rumqttc:EventLoop`].
    ///
    /// Errors are handled using the [`DelayedPoll::retry_poll_event`] method.
    async fn poll_mqtt_event(&mut self) -> Result<MqttEvent, Error> {
        match self.eventloop.get_mut().poll().await {
            Ok(event) => Ok(event),
            Err(ConnectionError::Tls(err)) => {
                error!("couldn't poll the event loop, tls error: {err}");

                self.reconnect().await?;

                self.eventloop.get_mut().poll().await.map_err(|err| {
                    error!("poll fatal error {err}");

                    Error::Disconnected
                })
            }
            Err(err) => {
                error!("couldn't poll the event loop: {err}");

                DelayedPoll::retry_poll_event(self.eventloop.get_mut()).await
            }
        }
    }

    /// Polls mqtt events from the [`rumqttc:EventLoop`].
    ///
    /// This method internally calls [`Mqtt::poll_mqtt_event`] but ignores
    /// outgoing packets by logging them.
    async fn poll(&mut self) -> Result<Packet, Error> {
        loop {
            match self.poll_mqtt_event().await? {
                MqttEvent::Incoming(packet) => return Ok(packet),
                MqttEvent::Outgoing(outgoing) => trace!("MQTT Outgoing = {:?}", outgoing),
            }
        }
    }

    /// Recreate the MQTT transport (TLS) to the broker.
    ///
    /// It recreate the credentials and reconnect to the broker, using the same
    /// session. If it fails, it returns an error so that the whole connection process can
    /// be retried.
    async fn reconnect(&mut self) -> Result<(), Error> {
        let api = ApiClient::from_transport(&self.provider, &self.realm, &self.device_id);

        let transport = self
            .provider
            .recreate_transport(&api)
            .await
            .map_err(MqttError::Pairing)?;

        debug!("created a new transport, reconnecting");

        self.set_transport(transport);
        self.eventloop.get_mut().clean();

        Ok(())
    }

    /// Send a binary payload over this mqtt connection.
    async fn send(
        &self,
        interface: &str,
        path: &str,
        reliability: rumqttc::QoS,
        payload: Vec<u8>,
    ) -> Result<(), Error> {
        self.client
            .publish(
                format!("{}/{}{}", self.client_id(), interface, path),
                reliability,
                false,
                payload,
            )
            .await
            .map_err(|err| MqttError::publish("send", err))?;

        Ok(())
    }

    /// Create a topic to subscribe on an interface
    fn make_interface_wildcard(&self, interface_name: &str) -> String {
        format!("{}/{interface_name}/#", self.client_id())
    }

    async fn subscribe(&self, interface_name: &str) -> Result<(), MqttError> {
        self.client
            .subscribe(
                self.make_interface_wildcard(interface_name),
                rumqttc::QoS::ExactlyOnce,
            )
            .await
            .map_err(MqttError::Subscribe)
    }

    /// Subscribe to many topics
    async fn subscribe_many(&self, interfaces_names: &[&str]) -> Result<(), MqttError> {
        // should not subscribe if there are no interfaces
        if interfaces_names.is_empty() {
            return Ok(());
        }

        let topics = interfaces_names
            .iter()
            .map(|name| SubscribeFilter {
                path: self.make_interface_wildcard(name),
                qos: rumqttc::QoS::ExactlyOnce,
            })
            .collect_vec();

        self.client
            .subscribe_many(topics)
            .await
            .map_err(MqttError::Subscribe)
    }

    async fn unsubscribe(&self, interface_name: &str) -> Result<(), MqttError> {
        self.client
            .unsubscribe(format!("{}/{interface_name}/#", self.client_id()))
            .await
            .map_err(MqttError::Unsubscribe)
    }

    /// Sends the introspection [`String`].
    async fn send_introspection(&self, introspection: String) -> Result<(), MqttError> {
        debug!("sending introspection = {}", introspection);

        let path = self.client_id().to_string();

        self.client
            .publish(path, rumqttc::QoS::ExactlyOnce, false, introspection)
            .await
            .map_err(|error| MqttError::publish("introspection", error))
    }

    #[cfg(not(test))]
    pub(crate) fn set_transport(&mut self, transport: Transport) {
        self.eventloop
            .get_mut()
            .mqtt_options
            .set_transport(transport);
    }

    #[cfg(test)]
    pub(crate) fn set_transport(&mut self, _transport: Transport) {}
}

#[async_trait]
impl Publish for Mqtt {
    async fn send_individual(&mut self, validated: ValidatedIndividual) -> Result<(), Error> {
        let buf = payload::serialize_individual(&validated.data, validated.timestamp)
            .map_err(MqttError::Payload)?;

        self.send(
            &validated.interface,
            &validated.path,
            validated.reliability.into(),
            buf,
        )
        .await
    }

    async fn send_object(&mut self, validated: ValidatedObject) -> Result<(), Error> {
        let buf = payload::serialize_object(&validated.data, validated.timestamp)
            .map_err(MqttError::Payload)?;

        self.send(
            &validated.interface,
            &validated.path,
            validated.reliability.into(),
            buf,
        )
        .await
    }

    async fn unset(&mut self, validated: ValidatedUnset) -> Result<(), Error> {
        // We send an empty vector as payload to unset the property, https://docs.astarte-platform.org/astarte/latest/080-mqtt-v1-protocol.html#payload-format
        self.send(
            &validated.interface,
            &validated.path,
            Reliability::Unique.into(),
            Vec::new(),
        )
        .await
    }
}

#[async_trait]
impl Receive for Mqtt {
    type Payload = Bytes;

    async fn next_event<S>(
        &mut self,
        interfaces: &Interfaces,
        store: &StoreWrapper<S>,
    ) -> Result<ReceivedEvent<Self::Payload>, Error>
    where
        S: PropertyStore,
    {
        static PURGE_PROPERTIES_TOPIC: OnceCell<String> = OnceCell::new();
        static CLIENT_ID: OnceCell<String> = OnceCell::new();

        // Keep consuming packets until we have an actual "data" event
        loop {
            match self.poll().await? {
                rumqttc::Packet::ConnAck(connack) => {
                    self.connack(
                        SessionData::try_from_props(interfaces, store).await?,
                        connack,
                    )
                    .await?
                }
                rumqttc::Packet::Publish(publish) => {
                    let purge_topic = PURGE_PROPERTIES_TOPIC.get_or_init(|| {
                        format!("{}/control/consumer/properties", self.client_id())
                    });

                    debug!("Incoming publish = {} {:x}", publish.topic, publish.payload);

                    if purge_topic == &publish.topic {
                        debug!("Purging properties");

<<<<<<< HEAD
                        self.purge_properties(store, &publish.payload).await?;
=======
                        self.purge_server_properties(device, &publish.payload)
                            .await?;
>>>>>>> f3f41d99
                    } else {
                        let client_id = CLIENT_ID.get_or_init(|| self.client_id().to_string());
                        let ParsedTopic { interface, path } =
                            ParsedTopic::try_parse(client_id, &publish.topic)
                                .map_err(MqttError::Topic)?;

                        return Ok(ReceivedEvent {
                            interface: interface.to_string(),
                            path: path.to_string(),
                            payload: publish.payload,
                        });
                    }
                }
                packet => {
                    trace!("packet received {packet:?}");
                }
            }
        }
    }

    fn deserialize_individual(
        &self,
        mapping: &MappingRef<'_, &Interface>,
        payload: Self::Payload,
    ) -> Result<Option<(AstarteType, Option<Timestamp>)>, Error> {
        payload::deserialize_individual(mapping, &payload)
            .map_err(|err| MqttError::Payload(err).into())
    }

    fn deserialize_object(
        &self,
        object: &ObjectRef,
        path: &MappingPath<'_>,
        payload: Self::Payload,
    ) -> Result<(HashMap<String, AstarteType>, Option<Timestamp>), Error> {
        payload::deserialize_object(object, path, &payload)
            .map_err(|err| MqttError::Payload(err).into())
    }
}

#[async_trait]
impl Register for Mqtt {
    async fn add_interface(
        &mut self,
        interfaces: &Interfaces,
        added: &interfaces::Validated,
    ) -> Result<(), Error> {
        if added.ownership().is_server() {
            self.subscribe(added.interface_name()).await?
        }

        let introspection = Introspection::new(interfaces.iter_with_added(added)).to_string();

        self.send_introspection(introspection)
            .await
            .map_err(MqttError::into)
    }

    async fn remove_interface(
        &mut self,
        interfaces: &Interfaces,
        removed: &Interface,
    ) -> Result<(), Error> {
        let iter = interfaces.iter_without_removed(removed);
        let introspection = Introspection::new(iter).to_string();

        self.send_introspection(introspection).await?;

        if removed.ownership().is_server() {
            self.unsubscribe(removed.interface_name()).await?;
        }

        Ok(())
    }

    /// Called when multiple interfaces are added.
    ///
    /// This method should convey to the server that one or more interfaces have been added.
    async fn extend_interfaces(
        &mut self,
        interfaces: &Interfaces,
        added: &interfaces::ValidatedCollection,
    ) -> Result<(), crate::Error> {
        let server_interfaces = added
            .values()
            .filter_map(|i| {
                if i.ownership().is_server() {
                    Some(i.interface_name())
                } else {
                    None
                }
            })
            .collect_vec();

        self.subscribe_many(&server_interfaces).await?;

        let introspection = Introspection::new(interfaces.iter_with_added_many(added)).to_string();

        let subscribe_res = self
            .send_introspection(introspection)
            .await
            .map_err(MqttError::into);

        // Cleanup the already subscribed interfaces
        if subscribe_res.is_err() {
            error!("error while subscribing to interfaces");

            for srv_interface in server_interfaces {
                if let Err(err) = self.unsubscribe(srv_interface).await {
                    error!(
                        "failed to unsubscribing to server interface {srv_interface} with: {err}"
                    );
                }
            }
        }

        subscribe_res
    }
}

/// Wrapper structs that holds data used when connecting/reconnecting
pub(crate) struct SessionData {
    interfaces: String,
    server_interfaces: Vec<String>,
    device_properties: Vec<StoredProp>,
}

impl SessionData {
    fn filter_server_interfaces(interfaces: &Interfaces) -> Vec<String> {
        interfaces
            .iter()
            .filter(|interface| interface.ownership() == Ownership::Server)
            .map(|interface| interface.interface_name().to_owned())
            .collect()
    }

    pub(crate) async fn try_from_props<S>(
        interfaces: &Interfaces,
        store: &S,
    ) -> Result<Self, StoreError>
    where
        S: PropertyStore<Err = StoreError>,
    {
        let device_properties = store.device_props().await?;
        let server_interfaces = Self::filter_server_interfaces(interfaces);

        Ok(Self {
            interfaces: interfaces.get_introspection_string(),
            server_interfaces,
            device_properties,
        })
    }
}

#[cfg(test)]
pub(crate) mod test {
    use std::str::FromStr;

    use mockall::predicate;
    use mockito::Server;
    use rumqttc::{ClientError, ConnAck, ConnectReturnCode, QoS};
    use tempfile::TempDir;
    use test::{
        client::NEW_LOCK,
        pairing::tests::{mock_create_certificate, mock_get_broker_url},
    };

    use crate::{
        builder::{ConnectionConfig, DeviceBuilder},
        store::memory::MemoryStore,
    };

    use super::*;

    pub(crate) fn mock_mqtt_connection(client: AsyncClient, eventloop: EventLoop) -> Mqtt {
        Mqtt::new(
            "realm".to_string(),
            "device_id".to_string(),
            client,
            eventloop,
            TransportProvider::new(
                "http://api.astarte.localhost/pairing".parse().unwrap(),
                "secret".to_string(),
                None,
                true,
            ),
        )
    }

    #[tokio::test]
    async fn test_poll_server_connack() {
        let mut eventl = EventLoop::default();
        let client = AsyncClient::default();

        eventl.expect_poll().once().returning(|| {
            Ok(MqttEvent::Incoming(rumqttc::Packet::ConnAck(
                rumqttc::ConnAck {
                    session_present: false,
                    code: rumqttc::ConnectReturnCode::Success,
                },
            )))
        });

        let mut mqtt_connection = mock_mqtt_connection(client, eventl);

        let ack = mqtt_connection
            .poll()
            .await
            .expect("Error while receiving the connack");

        if let Packet::ConnAck(ack) = ack {
            assert!(!ack.session_present);
            assert_eq!(ack.code, rumqttc::ConnectReturnCode::Success);
        }
    }

    #[tokio::test]
    async fn test_connect_client_response() {
        let mut eventl = EventLoop::default();
        let mut client = AsyncClient::default();

        // Connak response for loop in connect method
        eventl.expect_poll().returning(|| {
            Ok(MqttEvent::Incoming(rumqttc::Packet::ConnAck(
                rumqttc::ConnAck {
                    session_present: false,
                    code: rumqttc::ConnectReturnCode::Success,
                },
            )))
        });

        client
            .expect_subscribe::<String>()
            .with(
                predicate::eq("realm/device_id/control/consumer/properties".to_string()),
                predicate::always(),
            )
            .returning(|_topic, _qos| Ok(()));

        client
            .expect_subscribe()
            .with(predicate::eq("realm/device_id/org.astarte-platform.rust.examples.individual-datastream.ServerDatastream/#".to_string()), predicate::always())
            .returning(|_: String, _| Ok(()));

        // Client id
        client
            .expect_publish::<String, String>()
            .with(
                predicate::eq("realm/device_id".to_string()),
                predicate::always(),
                predicate::always(),
                predicate::always(),
            )
            .returning(|_, _, _, _| Ok(()));

        // empty cache
        client
            .expect_publish::<String, &str>()
            .with(
                predicate::eq("realm/device_id/control/emptyCache".to_string()),
                predicate::always(),
                predicate::always(),
                predicate::eq("1"),
            )
            .returning(|_, _, _, _| Ok(()));

        // device property publish
        client
            .expect_publish::<String, Vec<u8>>()
            .with(predicate::eq("realm/device_id/org.astarte-platform.rust.examples.individual-properties.DeviceProperties/sensor1/name".to_string()), predicate::always(), predicate::always(), predicate::always())
            .returning(|_, _, _, _| Ok(()));

        let interfaces = [
            Interface::from_str(crate::test::DEVICE_PROPERTIES).unwrap(),
            Interface::from_str(crate::test::OBJECT_DEVICE_DATASTREAM).unwrap(),
            Interface::from_str(crate::test::INDIVIDUAL_SERVER_DATASTREAM).unwrap(),
        ];

        let mqtt_connection = mock_mqtt_connection(client, eventl);
        let interfaces = Interfaces::from_iter(interfaces);
        let store = StoreWrapper::new(MemoryStore::new());

        let interface = Interface::from_str(crate::test::DEVICE_PROPERTIES).unwrap();

        let prop = StoredProp {
            interface: interface.interface_name(),
            path: "/sensor1/name",
            value: &AstarteType::String("temperature".to_string()),
            interface_major: 0,
            ownership: interface.ownership(),
        };

        store
            .store_prop(prop)
            .await
            .expect("Error while storing test property");

        let introspection = SessionData::try_from_props(&interfaces, &store)
            .await
            .unwrap();

        mqtt_connection
            .connack(
                introspection,
                rumqttc::ConnAck {
                    session_present: false,
                    code: rumqttc::ConnectReturnCode::Success,
                },
            )
            .await
            .unwrap();
    }

    #[tokio::test]
    async fn should_extend_interfaces() {
        let eventl = EventLoop::default();
        let mut client = AsyncClient::default();

        let to_add = [
            Interface::from_str(crate::test::DEVICE_PROPERTIES).unwrap(),
            Interface::from_str(crate::test::OBJECT_DEVICE_DATASTREAM).unwrap(),
            Interface::from_str(crate::test::INDIVIDUAL_SERVER_DATASTREAM).unwrap(),
        ];

        let mut introspection = Introspection::new(to_add.iter())
            .to_string()
            .split(';')
            .map(ToOwned::to_owned)
            .collect_vec();

        introspection.sort_unstable();

        let interfaces = Interfaces::new();

        let to_add = interfaces.validate_many(to_add).unwrap();

        client
            .expect_subscribe_many::<Vec<SubscribeFilter>>()
            .once()
            .returning(|_| Ok(()));

        client
            .expect_publish::<String, String>()
            .once()
            .withf(move |publish, _, _, payload| {
                let mut intro = payload.split(';').collect_vec();

                intro.sort_unstable();

                publish == "realm/device_id" && intro == introspection
            })
            .returning(|_, _, _, _| Ok(()));

        let mut mqtt_connection = mock_mqtt_connection(client, eventl);

        mqtt_connection
            .extend_interfaces(&interfaces, &to_add)
            .await
            .unwrap()
    }

    #[tokio::test]
    async fn should_not_subscribe_many() {
        let eventl = EventLoop::default();
        let mut client = AsyncClient::default();

        // no server owned interfaces are present
        let to_add = [
            Interface::from_str(crate::test::DEVICE_PROPERTIES).unwrap(),
            Interface::from_str(crate::test::OBJECT_DEVICE_DATASTREAM).unwrap(),
        ];

        let mut introspection = Introspection::new(to_add.iter())
            .to_string()
            .split(';')
            .map(ToOwned::to_owned)
            .collect_vec();

        introspection.sort_unstable();

        let interfaces = Interfaces::new();

        let to_add = interfaces.validate_many(to_add).unwrap();

        // in this case, no client.subscribe_many() is expected
        client
            .expect_publish::<String, String>()
            .once()
            .withf(move |publish, _, _, payload| {
                let mut intro = payload.split(';').collect_vec();

                intro.sort_unstable();

                publish == "realm/device_id" && intro == introspection
            })
            .returning(|_, _, _, _| Ok(()));

        let mut mqtt_connection = mock_mqtt_connection(client, eventl);

        mqtt_connection
            .extend_interfaces(&interfaces, &to_add)
            .await
            .unwrap()
    }

    #[tokio::test]
    async fn should_unsubscribe_on_extend_err() {
        let eventl = EventLoop::default();
        let mut client = AsyncClient::default();

        let to_add = [Interface::from_str(crate::test::SERVER_PROPERTIES).unwrap()];

        let introspection = Introspection::new(to_add.iter()).to_string();

        let interfaces = Interfaces::new();

        let to_add = interfaces.validate_many(to_add).unwrap();

        client
            .expect_subscribe_many::<Vec<SubscribeFilter>>()
            .once()
            .returning(|_| Ok(()));

        client
            .expect_publish::<String, String>()
            .once()
            .withf(move |publish, _, _, payload| {
                publish == "realm/device_id" && *payload == introspection
            })
            .returning(|_, _, _, _| {
                // Random error
                Err(ClientError::Request(rumqttc::Request::Disconnect(
                    rumqttc::Disconnect,
                )))
            });

        client
            .expect_unsubscribe::<String>()
            .once()
            .withf(move |topic| topic == "realm/device_id/org.astarte-platform.rust.examples.individual-properties.ServerProperties/#")
            .returning(|_| {
                // We are disconnected so we cannot unsubscribe
                Err(ClientError::Request(rumqttc::Request::Disconnect(rumqttc::Disconnect)))
            });

        let mut mqtt_connection = mock_mqtt_connection(client, eventl);

        mqtt_connection
            .extend_interfaces(&interfaces, &to_add)
            .await
            .expect_err("Didn't return the error");
    }

    #[tokio::test]
    async fn should_reconnect() {
        let _m = NEW_LOCK.lock().await;

        let dir = TempDir::new().unwrap();

        let ctx = AsyncClient::new_context();
        ctx.expect().once().returning(|_, _| {
            let mut client = AsyncClient::default();
            let mut ev_loop = EventLoop::default();

            let mut seq = mockall::Sequence::new();

            ev_loop
                .expect_set_network_options()
                .returning(|_| EventLoop::default())
                .once()
                .in_sequence(&mut seq);

            ev_loop
                .expect_poll()
                .returning(|| {
                    Err(ConnectionError::Tls(rumqttc::TlsError::TLS(
                        rustls::Error::AlertReceived(rustls::AlertDescription::CertificateExpired),
                    )))
                })
                .once()
                .in_sequence(&mut seq);

            ev_loop
                .expect_clean()
                .return_const(())
                .once()
                .in_sequence(&mut seq);

            ev_loop
                .expect_poll()
                .returning(|| {
                    Ok(MqttEvent::Incoming(Packet::ConnAck(ConnAck {
                        session_present: false,
                        code: ConnectReturnCode::Success,
                    })))
                })
                .once()
                .in_sequence(&mut seq);

            client
                .expect_subscribe::<String>()
                .withf(|topic, qos| {
                    topic == "realm/device_id/control/consumer/properties"
                        && *qos == QoS::ExactlyOnce
                })
                .returning(|_, _| Ok(()))
                .once()
                .in_sequence(&mut seq);

            client
                .expect_publish::<String, String>()
                .withf(|topic, qos, _, introspection| {
                    topic == "realm/device_id"
                        && *qos == QoS::ExactlyOnce
                        && introspection.is_empty()
                })
                .returning(|_, _, _, _| Ok(()))
                .once()
                .in_sequence(&mut seq);

            client
                .expect_publish::<String, &str>()
                .withf(|topic, qos, _, payload| {
                    topic == "realm/device_id/control/emptyCache"
                        && *qos == QoS::ExactlyOnce
                        && *payload == "1"
                })
                .returning(|_, _, _, _| Ok(()))
                .once()
                .in_sequence(&mut seq);

            (client, ev_loop)
        });

        let mut server = Server::new_async().await;

        let mock_url = mock_get_broker_url(&mut server).create_async().await;
        let mock_cert = mock_create_certificate(&mut server)
            .expect(2)
            .create_async()
            .await;

        let builder = DeviceBuilder::new().store_dir(dir.path()).await.unwrap();

        let config = MqttConfig::new(
            "realm",
            "device_id",
            Credential::secret("secret"),
            server.url(),
        );

        config.connect(&builder).await.unwrap();

        mock_url.assert_async().await;
        mock_cert.assert_async().await;
    }
}<|MERGE_RESOLUTION|>--- conflicted
+++ resolved
@@ -251,29 +251,19 @@
         Ok(())
     }
 
-<<<<<<< HEAD
-    /// Purges local properties defined in the passed binary data
-    async fn purge_properties<S>(&self, store: &StoreWrapper<S>, bdata: &[u8]) -> Result<(), Error>
-    where
-        S: PropertyStore,
-    {
-        let stored_props = store.load_all_props().await?;
-
-=======
     /// This function deletes all the stored server owned properties after receiving a publish on
     /// `/control/consumer/properties`
     async fn purge_server_properties<S>(
         &self,
-        device: &SharedDevice<S>,
+        store: &StoreWrapper<S>,
         bdata: &[u8],
     ) -> Result<(), Error>
     where
         S: PropertyStore,
     {
->>>>>>> f3f41d99
         let paths = properties::extract_set_properties(bdata)?;
 
-        let stored_props = device.store.server_props().await?;
+        let stored_props = store.server_props().await?;
 
         for stored_prop in stored_props {
             if paths.contains(&format!("{}{}", stored_prop.interface, stored_prop.path)) {
@@ -511,12 +501,8 @@
                     if purge_topic == &publish.topic {
                         debug!("Purging properties");
 
-<<<<<<< HEAD
-                        self.purge_properties(store, &publish.payload).await?;
-=======
-                        self.purge_server_properties(device, &publish.payload)
+                        self.purge_server_properties(store, &publish.payload)
                             .await?;
->>>>>>> f3f41d99
                     } else {
                         let client_id = CLIENT_ID.get_or_init(|| self.client_id().to_string());
                         let ParsedTopic { interface, path } =
