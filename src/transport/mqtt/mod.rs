--- conflicted
+++ resolved
@@ -640,24 +640,7 @@
             .collect()
     }
 
-<<<<<<< HEAD
     pub(crate) async fn try_from_props<S>(
-=======
-    /// Constructs this struct from a tokio [`RwLock`] that stores the interfaces
-    pub(crate) async fn try_from<S>(
-        interfaces: &RwLock<Interfaces>,
-        store: &StoreWrapper<S>,
-    ) -> Result<Self, StoreError>
-    where
-        S: PropertyStore,
-    {
-        let interfaces = interfaces.read().await;
-
-        Self::try_from_unlocked(&interfaces, store).await
-    }
-
-    pub(crate) async fn try_from_unlocked<S>(
->>>>>>> 32f701a2
         interfaces: &Interfaces,
         store: &S,
     ) -> Result<Self, StoreError>
