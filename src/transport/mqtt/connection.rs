// This file is part of Astarte.
//
// Copyright 2024 - 2025 SECO Mind Srl
//
// Licensed under the Apache License, Version 2.0 (the "License");
// you may not use this file except in compliance with the License.
// You may obtain a copy of the License at
//
//    http://www.apache.org/licenses/LICENSE-2.0
//
// Unless required by applicable law or agreed to in writing, software
// distributed under the License is distributed on an "AS IS" BASIS,
// WITHOUT WARRANTIES OR CONDITIONS OF ANY KIND, either express or implied.
// See the License for the specific language governing permissions and
// limitations under the License.
//
// SPDX-License-Identifier: Apache-2.0

//! Separates the state and logic of the MQTT connection logic from sending or receiving events.
//!
//! ### Architecture Overview
//!
//! This documentation outlines the principles and procedures for establishing and maintaining
//! connections, handling introspection changes, and managing incoming messages.
//!
//! ####  Never Error
//!
//! The system must never error. Instead, it should attempt to re-connect to Astarte while allowing
//! clients to enqueue messages seamlessly. This ensures continuity and robust message handling.
//!
//! #### Block Only for Introspection Changes
//!
//! Blocking should only occur when introspection is modified (i.e. when an interface is added or
//! removed). This blocking must resolve before handling new messages.
//!
//! #### In-flight Messages
//!
//! Messages that were already in-flight should still be completed even if the introspection changes during their transmission.
//!
//! During disconnections, any messages should be enqueued and processed once the client reconnects.
//!
//! #### Handling Incoming Messages
//!
//! Incoming messages must be processed as they arrive. If an error occurs during this process, it should be propagated up to the client with appropriate error-handling mechanisms.

use std::{collections::VecDeque, fmt::Display, time::Duration};

use rumqttc::{
    mqttbytes, ClientError, ConnectionError, Event, Packet, Publish, QoS, StateError, TokenError,
    Transport,
};
use sync_wrapper::SyncWrapper;
use tokio::task::{JoinError, JoinHandle};
use tracing::{debug, error, info, trace, warn};

use crate::{
    error::Report,
    interfaces::Interfaces,
    properties::{encode_set_properties, PropertiesError},
    retry::ExponentialIter,
    session::StoredSession,
    store::{wrapper::StoreWrapper, OptStoredProp, PropertyStore, StoreCapabilities},
    transport::mqtt::{pairing::ApiClient, payload::Payload, AsyncClientExt},
};

use super::{
    client::{AsyncClient, EventLoop},
    config::transport::TransportProvider,
    ClientId, PairingError, PayloadError, SessionData,
};

/// Errors while initializing the MQTT connection.
#[non_exhaustive]
#[derive(thiserror::Error, Debug)]
enum InitError {
    /// Couldn't send the message.
    #[error("couldn't send messages for {ctx}")]
    Client {
        #[source]
        backtrace: ClientError,
        ctx: &'static str,
    },
    /// Couldn't wait for the message acknowledgment.
    #[error("couldn't wait the message acknowledgment for {ctx}")]
    Ack {
        #[source]
        backtrace: TokenError,
        ctx: &'static str,
    },
    /// Couldn't serialize the device property payload.
    #[error("coudln't serialize the device property payload")]
    Payload(#[from] PayloadError),
    /// Couldn't send purge device properties
    #[error("couldn't send purge properties")]
    PurgeProperties(#[source] PropertiesError),
}

/// Error while polling the connection
#[non_exhaustive]
#[derive(thiserror::Error, Debug)]
pub enum PollError {
    /// Couldn't reconnect to Astarte
    #[error("couldn't reconnect to Astarte")]
    Pairing(#[from] PairingError),
}

impl InitError {
    const fn client(ctx: &'static str) -> impl Fn(ClientError) -> InitError {
        move |backtrace: ClientError| InitError::Client { backtrace, ctx }
    }

    const fn ack(ctx: &'static str) -> impl Fn(TokenError) -> InitError {
        move |backtrace: TokenError| InitError::Ack { backtrace, ctx }
    }
}

/// MQTT connection to Astarte that can be pulled to receive packets.
#[derive(Debug)]
pub(crate) struct MqttConnection {
    connection: Connection,
    /// Queue for the packet published while re/connecting.
    buff: VecDeque<Publish>,
    state: State,
}

impl MqttConnection {
    pub(crate) fn new(
        client: AsyncClient,
        eventloop: EventLoop,
        provider: TransportProvider,
        state: impl Into<State>,
    ) -> Self {
        let connection = Connection {
            client,
            eventloop: SyncWrapper::new(eventloop),
            provider,
            session_synced: false,
        };

        Self {
            connection,
            buff: VecDeque::new(),
            state: state.into(),
        }
    }

    /// Iterate for the next publish event from the connection.
    ///
    /// Return [`None`] when disconnected.
    pub(crate) async fn next_publish(&mut self) -> Option<Publish> {
        // Check if there are backed up publishes.
        if let Some(publish) = self.buff.pop_front() {
            return Some(publish);
        }

        // Here we only get the connected state so we don't need to pass all the arguments, like the
        // interfaces or the store.
        let State::Connected(connected) = &mut self.state else {
            return None;
        };

        loop {
            match connected.poll(&mut self.connection).await {
                Next::Same => {}
                Next::Publish(publish) => return Some(publish),
                Next::State(next) => {
                    debug_assert!(!next.is_connected());

                    self.state = next;

                    return None;
                }
            }
        }
    }

    /// Wait for the connection to be established to the Astarte.
    ///
    /// This function assumes that the connection is valid, but will handle disconnection and
    /// reconnection automatically.
    pub(crate) async fn wait_connack<S>(
        client: AsyncClient,
        eventloop: EventLoop,
        provider: TransportProvider,
        client_id: ClientId<&str>,
        interfaces: &Interfaces,
        store: &StoreWrapper<S>,
    ) -> Result<Self, PollError>
    where
        S: PropertyStore + StoreCapabilities,
    {
        let session_sync = Self::is_introspection_stored(interfaces, store).await;
        debug!(session_sync = session_sync, "Creating new mqtt connection");
        let mut mqtt_connection = Self::new(client, eventloop, provider, Connecting);
<<<<<<< HEAD
        mqtt_connection.connection.set_session_synced(session_sync);
=======
        // NOTE always enable clean session during the first connection
        // since we can't persistently store in flight mqtt messages this ensures that we don't receive packet ids
        // of the previous session
        set_clean_session(mqtt_connection.connection.eventloop_mut(), true);
>>>>>>> b6c5b300

        let mut exp_back = ExponentialIter::default();

        while !mqtt_connection
            .reconnect(client_id, interfaces, store)
            .await?
        {
            let timeout = exp_back.next();

            debug!("waiting {timeout} seconds before retrying");

            tokio::time::sleep(Duration::from_secs(timeout)).await;
        }

        Ok(mqtt_connection)
    }

    #[must_use]
    pub(crate) async fn is_introspection_stored<S>(
        interfaces: &Interfaces,
        store: &StoreWrapper<S>,
    ) -> bool
    where
        S: StoreCapabilities,
    {
        let Some(introspection) = store.get_session() else {
            return false;
        };

        let stored = match introspection.load_introspection().await {
            Ok(s) => s,
            Err(err) => {
                error!(
                    error = %Report::new(err),
                    "couldn't retrieve the introspection from the store",
                );
                return false;
            }
        };

        !interfaces.is_empty() && interfaces.matches(&stored)
    }

    /// Reconnect to astarte, wait till the state is [`Connected`].
    pub(crate) async fn reconnect<S>(
        &mut self,
        client_id: ClientId<&str>,
        interfaces: &Interfaces,
        store: &StoreWrapper<S>,
<<<<<<< HEAD
    ) -> Result<bool, PollError>
=======
    ) -> Result<bool, StoreError>
>>>>>>> b6c5b300
    where
        S: PropertyStore + StoreCapabilities,
    {
        if self.state.is_connected() {
            debug!("already connected");

            return Ok(true);
        }

        loop {
            let opt_publish = self
                .state
                .poll(&mut self.connection, client_id, interfaces, store)
                .await?;

            if let Some(publish) = opt_publish {
<<<<<<< HEAD
                debug!("publish received");
=======
                debug!("received a publish");
>>>>>>> b6c5b300

                self.buff.push_back(publish);
            }

            match &self.state {
                State::Connected(_) => {
                    debug!("reconnected");

                    break Ok(true);
                }
                State::Disconnected(_) => {
                    debug!("error occurred");

                    break Ok(false);
                }
                state => {
                    trace!(?state, "polling next event");
                }
            }
        }
<<<<<<< HEAD
    }
}

=======

        Ok(matches!(self.state, State::Connected(c) if c.is_session_present()))
    }
}

#[cfg(not(test))]
fn set_clean_session(eventloop: &mut EventLoop, clean: bool) {
    eventloop.mqtt_options.set_clean_session(clean);
}

#[cfg(test)]
fn set_clean_session(_eventloop: &mut EventLoop, _clean: bool) {}

>>>>>>> b6c5b300
/// Struct to hold the connection and client to be passed to the state.
///
/// We pass a mutable reference to the connection from outside the state so we can freely move from
/// one state to the other, returning a new one. This without having to move the connection from
/// behind the mutable reference.
#[derive(Debug)]
struct Connection {
    client: AsyncClient,
    // NOTE: this should be replaces by Exclusive<EventLoop> when the feature `exclusive_wrapper`
    //       is stabilized or the EventLoop becomes Sync
    //       https://doc.rust-lang.org/std/sync/struct.Exclusive.html
    eventloop: SyncWrapper<EventLoop>,
    provider: TransportProvider,
    /// Whether the stored introspection matches the current one
    session_synced: bool,
}

impl Connection {
    fn eventloop_mut(&mut self) -> &mut EventLoop {
        self.eventloop.get_mut()
    }

    pub(crate) fn set_session_synced(&mut self, sync: bool) {
        self.session_synced = sync;

        // We can not access a field of the mock so we have to add the cfg
        #[cfg(not(test))]
        {
            self.eventloop
                .get_mut()
                .mqtt_options
                .set_clean_session(!sync);
        }
    }
}

/// This cannot be a type state machine, because any additional data cannot be moved out of the enum
/// when polling. The only data that can be easily changed is the current state into the next one.
#[derive(Debug)]
pub(crate) enum State {
    /// The device is disconnected from Astarte, it will need to recreate the connection.
    Disconnected(Disconnected),
    /// The CONNECT packet has been sent, we need to wait for the ConACK packet.
    Connecting(Connecting),
    /// A connection has been established with the broker. We need to publish and subscribe to the
    /// information need for the communication with Astarte.
    ///
    /// See the documentation for [Connect and Disconnect](https://docs.astarte-platform.org/astarte/latest/080-mqtt-v1-protocol.html#connection-and-disconnection).
    Handshake(Handshake),
    /// The publish and subscribe packets have been sent, we need to wait for all of them to be
    /// ACKed.
    WaitAcks(WaitAcks),
    /// Connected with Astarte.
    Connected(Connected),
}

impl State {
    async fn poll<S>(
        &mut self,
        conn: &mut Connection,
        client_id: ClientId<&str>,
        interfaces: &Interfaces,
        store: &StoreWrapper<S>,
    ) -> Result<Option<Publish>, PollError>
    where
        S: PropertyStore + StoreCapabilities,
    {
        trace!("state {}", self);

        let next = match self {
            State::Disconnected(disconnected) => disconnected.reconnect(conn, client_id).await?,
            State::Connecting(connecting) => connecting.wait_connack(conn).await,
            State::Handshake(handshake) => {
                let session_data = SessionData::from_props(interfaces, store).await;

                handshake.start(conn, client_id, store, session_data).await
            }
            State::WaitAcks(init) => init.wait_connection(conn).await,
            State::Connected(connected) => connected.poll(conn).await,
        };

        let res = match next {
            Next::Same => None,
            Next::Publish(publish) => Some(publish),
            Next::State(state) => {
                *self = state;

                None
            }
        };

        Ok(res)
    }

    /// Returns `true` if the state is [`Connected`].
    ///
    /// [`Connected`]: State::Connected
    #[must_use]
    fn is_connected(&self) -> bool {
        matches!(self, Self::Connected(..))
    }
}

impl Display for State {
    fn fmt(&self, f: &mut std::fmt::Formatter<'_>) -> std::fmt::Result {
        let state = match self {
            State::Disconnected(_) => "Disconnected",
            State::Connecting(_) => "Connecting",
            State::Handshake(_) => "Handshake",
            State::WaitAcks(_) => "WaitAcks",
            State::Connected(_) => "Connected",
        };

        write!(f, "{state}")
    }
}

#[derive(Debug, Clone, Copy, PartialEq, Eq)]
pub(crate) struct Disconnected;

impl Disconnected {
    /// Recreate the MQTT transport (TLS) to the broker.
    ///
    /// It recreates the credentials and reconnect to the broker, using the same
    /// session. If it fails, it returns an error so that the whole connection process can
    /// be retried.
    async fn reconnect(
        &mut self,
        conn: &mut Connection,
        client_id: ClientId<&str>,
    ) -> Result<Next, PairingError> {
        let api = ApiClient::from_transport(&conn.provider, client_id.realm, client_id.device_id)?;

        let transport = match conn.provider.recreate_transport(&api).await {
            Ok(transport) => transport,
            Err(err) => {
                error!(error = %Report::new(err),"couldn't pair device");

                return Ok(Next::Same);
            }
        };

        debug!("created a new transport, reconnecting");

<<<<<<< HEAD
        Self::set_transport(conn.eventloop_mut(), transport);
=======
        let eventloop = conn.eventloop_mut();
        Self::set_transport(eventloop, transport);
>>>>>>> b6c5b300

        Ok(Next::state(Connecting))
    }

    #[cfg(not(test))]
    fn set_transport(eventloop: &mut EventLoop, transport: Transport) {
        eventloop.mqtt_options.set_transport(transport);
    }

    #[cfg(test)]
    fn set_transport(_eventloop: &mut EventLoop, _transport: Transport) {}
}

impl From<Disconnected> for State {
    fn from(value: Disconnected) -> Self {
        State::Disconnected(value)
    }
}

/// Waits for an incoming MQTT Connack packet.
#[derive(Debug, Clone, Copy, PartialEq, Eq)]
pub(crate) struct Connecting;

impl Connecting {
    async fn wait_connack(&mut self, conn: &mut Connection) -> Next {
        let event = match conn.eventloop_mut().poll().await {
            Ok(event) => event,
            Err(err) => return Next::handle_error(err),
        };

        match event {
            Event::Incoming(Packet::ConnAck(connack)) => {
                trace!("connack received");

                // permanently set the clean session to false since the mqtt library will keep inflight messages in memory
                set_clean_session(conn.eventloop_mut(), false);

                Next::state(Handshake {
                    session_present: connack.session_present,
                })
            }
            Event::Incoming(incoming) => {
                error!(
                    ?incoming,
                    "unexpected packet received while waiting for connack"
                );

                Next::state(Disconnected)
            }
            Event::Outgoing(outgoing) => {
                warn!("unexpected outgoing packet while waiting for connack {outgoing:?}");

                // We stay in connack since we shouldn't have any outgoing packet in this state, but
                // the specification doesn't disallow the client to send packet while waiting for
                // the ConnAck
                Next::Same
            }
        }
    }
}

impl From<Connecting> for State {
    fn from(value: Connecting) -> Self {
        State::Connecting(value)
    }
}

/// State that gets called when a [`rumqttc::ConnAck`] is received.
/// Following the astarte protocol it performs the following tasks:
///  - Subscribes to the server owned interfaces in the interface list
///  - Sends the introspection
///  - Sends the emptycache command
///  - Sends the device owned properties stored locally
#[derive(Debug, Clone, Copy, PartialEq, Eq)]
pub(crate) struct Handshake {
    session_present: bool,
}

impl Handshake {
    async fn start<S>(
        self,
        conn: &mut Connection,
        client_id: ClientId<&str>,
        store: &StoreWrapper<S>,
        session_data: SessionData,
    ) -> Next
    where
        S: PropertyStore + StoreCapabilities,
    {
        let client = conn.client.clone();
        let client_id: ClientId = client_id.into();
        let store = store.clone();

        let handle = if self.session_present && conn.session_synced {
            debug!(
                session_sync = conn.session_synced,
                "introspection already synchronized"
            );

            Self::prop_handshake(client, client_id, store, session_data)
        } else {
            debug!(
                session_present = self.session_present,
                session_sync = conn.session_synced,
                "perform again handshake to synchronize the device",
            );

            // NOTE set session synced to false since we are not synchronized
            // also clear the stored introspection so it can be updated
            // set to true after a successful handshake in [`WaitAcks`]
            conn.set_session_synced(false);
            if let Some(session) = store.get_session() {
                trace!("Clearing stored introspection before the full handshake");
                session.clear_introspection().await;
            }

            Self::full_handshake(client, client_id, store, session_data)
        };

        Next::state(WaitAcks { handle })
    }

    fn full_handshake<S>(
        client: AsyncClient,
        client_id: ClientId,
        store: StoreWrapper<S>,
        session_data: SessionData,
    ) -> JoinHandle<Result<(), InitError>>
    where
        S: PropertyStore + StoreCapabilities,
    {
        tokio::spawn(async move {
            let client_id = client_id.as_ref();
            Self::subscribe_server_interfaces(&client, client_id, &session_data.server_interfaces)
                .await?;

            client
                .send_introspection(client_id, session_data.interfaces)
                .await
                .map_err(InitError::client("send introspection"))?
                .await
                .map_err(InitError::ack("introspection ack error"))?;

            if let Some(session) = store.get_session() {
                trace!("Introspection sent successfully, storing");

                session
                    .store_introspection(&session_data.interfaces_stored)
                    .await;
            }

            Self::send_empty_cache(&client, client_id).await?;

            Self::purge_device_properties(&client, client_id, &session_data.device_properties)
                .await?;

            Self::send_device_properties(
                &client,
                client_id,
                &store,
                &session_data.device_properties,
            )
            .await?;

            Ok(())
        })
    }

<<<<<<< HEAD
    fn prop_handshake<S>(
        client: AsyncClient,
        client_id: ClientId,
        store: StoreWrapper<S>,
        session_data: SessionData,
    ) -> JoinHandle<Result<(), InitError>>
    where
        S: PropertyStore,
    {
        // NOTE send device properties even if synchronized because they could
        // have been updated while disconnected
        tokio::spawn(async move {
            let client_id = client_id.as_ref();

            Self::send_device_properties(
                &client,
                client_id,
                &store,
                &session_data.device_properties,
            )
            .await?;

            Ok(())
=======
        Next::state(WaitAcks {
            handle,
            session_present: self.session_present,
>>>>>>> b6c5b300
        })
    }

    /// Subscribes to the passed list of interfaces
    async fn subscribe_server_interfaces(
        client: &AsyncClient,
        client_id: ClientId<&str>,
        server_interfaces: &[String],
    ) -> Result<(), InitError> {
        debug!("subscribing server properties");

        client
            .subscribe(
                format!("{client_id}/control/consumer/properties"),
                QoS::ExactlyOnce,
            )
            .await
            .map_err(InitError::client("subscribe consumer properties"))?
            .await
            .map_err(InitError::ack("subscribe consumer properties"))?;

        debug!(
            "subscribing on {} server interfaces",
            server_interfaces.len()
        );

        let notice = client
            .subscribe_interfaces(client_id, server_interfaces)
            .await
            .map_err(InitError::client("subscribe server interface"))?;

        if let Some(notice) = notice {
            notice
                .await
                .map_err(InitError::ack("subscribe server interface"))?;
        }

        Ok(())
    }

    /// Sends the empty cache command as per the astarte protocol definition
    async fn send_empty_cache(
        client: &AsyncClient,
        client_id: ClientId<&str>,
    ) -> Result<(), InitError> {
        debug!("sending emptyCache");

        client
            .publish(
                format!("{client_id}/control/emptyCache"),
                QoS::ExactlyOnce,
                false,
                "1",
            )
            .await
            .map_err(InitError::client("empty cache"))?
            .await
            .map_err(InitError::ack("empty cache"))?;

        Ok(())
    }

    /// Sends the passed device owned properties
    async fn purge_device_properties(
        client: &AsyncClient,
        client_id: ClientId<&str>,
        device_properties: &[OptStoredProp],
    ) -> Result<(), InitError> {
        let iter = device_properties
            .iter()
            .filter(|val| val.value.is_some())
            .map(|val| format!("{}{}", val.interface, val.path));

        let payload = encode_set_properties(iter).map_err(InitError::PurgeProperties)?;

        client
            .publish(
                format!("{client_id}/control/producer/properties"),
                QoS::ExactlyOnce,
                false,
                payload,
            )
            .await
            .map_err(InitError::client("purge device properties"))?
            .await
            .map_err(InitError::ack("purge device properties"))?;

        Ok(())
    }

    /// Sends the passed device owned properties
    async fn send_device_properties<S>(
        client: &AsyncClient,
        client_id: ClientId<&str>,
        store: &StoreWrapper<S>,
        device_properties: &[OptStoredProp],
    ) -> Result<(), InitError>
    where
        S: PropertyStore,
    {
        for prop in device_properties {
            let topic = format!("{}/{}{}", client_id, prop.interface, prop.path);

            debug!(
                "sending device-owned property = {}{}",
                prop.interface, prop.path
            );

            let payload = match &prop.value {
                Some(value) => Payload::new(value).to_vec()?,
                // Unset the property
                None => Vec::new(),
            };

            // Don't wait for the ack since it's not fundamental for the connection
            client
                .publish(topic, rumqttc::QoS::ExactlyOnce, false, payload)
                .await
                .map_err(InitError::client("device property"))?
                .await
                .map_err(InitError::ack("device properties"))?;

            if prop.value.is_none() {
                trace!("clearing unset property {}/{}", prop.interface, prop.path);

                let _logged_error = store.delete_prop(&prop.into()).await.inspect_err(|e| {
                    error!(error = %Report::new(e),
                        "couldn't delete unset property, proceeding anyways to ensure connection")
                });
            }
        }

        Ok(())
    }
}

impl From<Handshake> for State {
    fn from(value: Handshake) -> Self {
        State::Handshake(value)
    }
}

/// Waits for all the packets sent in the [`Init`] to be ACK-ed by Astarte.
#[derive(Debug)]
pub(crate) struct WaitAcks {
    handle: JoinHandle<Result<(), InitError>>,
    session_present: bool,
}

impl WaitAcks {
    /// Waits for the initialization task to complete.
    ///
    /// We check that the task is finished, or we pull the connection. This ensures that all the
    /// packets in are sent correctly and the handle can advance to completion. Eventual published
    /// packets are returned.
    async fn wait_connection(&mut self, conn: &mut Connection) -> Next {
        tokio::select! {
            // Join handle is cancel safe
            res = &mut self.handle => {
                debug!("task joined");

<<<<<<< HEAD
                Self::handle_join(res, conn)
=======
                Self::handle_join(res, self.session_present)
>>>>>>> b6c5b300
            }
            // I hope this is cancel safe
            res = conn.eventloop_mut().poll() => {
                debug!("next event polled");

                match res {
                    Ok(event) => Next::handle_event(event),
                    Err(err) => Next::handle_error(err),
                }
            }
        }
    }

<<<<<<< HEAD
    fn handle_join(res: Result<Result<(), InitError>, JoinError>, conn: &mut Connection) -> Next {
=======
    fn handle_join(
        res: Result<Result<(), InitError>, JoinError>,
        session_present: bool,
    ) -> Result<Next, StoreError> {
>>>>>>> b6c5b300
        // Don't move the handle to await the task
        match res {
            Ok(Ok(())) => {
                info!("device connected");
<<<<<<< HEAD
                // if the device successfully connects we set the sync status to true
                conn.set_session_synced(true);
                Next::state(Connected)
=======
                Ok(Next::state(Connected { session_present }))
            }
            Ok(Err(InitError::Unset(err))) => {
                error!(error = %Report::new(&err), "init task failed");

                Err(err)
>>>>>>> b6c5b300
            }
            Ok(Err(err)) => {
                error!(error = %Report::new(err), "init task failed");

                Next::state(Disconnected)
            }
            Err(err) => {
                error!(error = %Report::new(&err), "failed to join init task");

                // We should never panic, but return an error instead. This is probably a test/mock
                // expectation failing.
                debug_assert!(!err.is_panic(), "task panicked while waiting for acks");

                Next::state(Disconnected)
            }
        }
    }
}

/// Abort the task when there a change of state (e.g. [`Disconnected`]) while the handle is not
/// finished.
impl Drop for WaitAcks {
    fn drop(&mut self) {
        if !self.handle.is_finished() {
            self.handle.abort();
        }
    }
}

impl From<WaitAcks> for State {
    fn from(value: WaitAcks) -> Self {
        State::WaitAcks(value)
    }
}

/// Established connection to Astarte
#[derive(Debug, Clone, Copy, PartialEq, Eq)]
pub(crate) struct Connected {
    pub(crate) session_present: bool,
}

impl Connected {
    pub(crate) fn is_session_present(&self) -> bool {
        self.session_present
    }

    async fn poll(&mut self, conn: &mut Connection) -> Next {
        match conn.eventloop_mut().poll().await {
            Ok(event) => Next::handle_event(event),
            Err(err) => Next::handle_error(err),
        }
    }
}

impl From<Connected> for State {
    fn from(value: Connected) -> Self {
        State::Connected(value)
    }
}

/// Enum to better represent the semantic of the next value, is a tuple of (Option<State>, Option<Publish>).
#[derive(Debug)]
#[must_use]
enum Next {
    /// Keep the same state
    Same,
    /// A packet was published
    Publish(Publish),
    /// Change to the next state.
    State(State),
}

impl Next {
    /// Handles a connection error.
    fn handle_error(err: ConnectionError) -> Self {
        error!(error = %Report::new(&err),"error received from mqtt connection");

        match err {
            ConnectionError::NetworkTimeout
            | ConnectionError::Io(_)
            | ConnectionError::FlushTimeout
            | ConnectionError::MqttState(StateError::Deserialization(mqttbytes::Error::Io(_))) => {
                trace!("disconnected, wait for connack");

                Next::state(Connecting)
            }
            ConnectionError::NotConnAck(_) => {
                trace!("wait for connack");

                Next::state(Connecting)
            }
            ConnectionError::MqttState(StateError::ConnectionAborted)
            | ConnectionError::RequestsDone => {
                info!("MQTT connection closed");

                Next::state(Connecting)
            }
            ConnectionError::Tls(_) | ConnectionError::ConnectionRefused(_) => {
                trace!("recreate the connection");

                Next::state(Disconnected)
            }
            ConnectionError::MqttState(_) => {
                trace!("no state change");

                Next::Same
            }
        }
    }

    fn handle_event(event: Event) -> Next {
        trace!("handling event");

        let incoming = match event {
            Event::Incoming(incoming) => {
                trace!("incoming packet {incoming:?}");

                incoming
            }
            Event::Outgoing(outgoing) => {
                trace!("outgoing packet {outgoing:?}");

                return Next::Same;
            }
        };

        match incoming {
            rumqttc::Packet::ConnAck(connack) => {
                debug!("connack received, initializing connection");

                Next::state(Handshake {
                    session_present: connack.session_present,
                })
            }
            rumqttc::Packet::Publish(publish) => {
                debug!("incoming publish on {}", publish.topic);

                Next::Publish(publish)
            }
            Packet::Disconnect => {
                debug!("server sent a disconnect packet");

                Next::state(Disconnected)
            }
            _ => {
                trace!("incoming packet");

                Next::Same
            }
        }
    }

    fn state<T>(value: T) -> Self
    where
        T: Into<State>,
    {
        Self::State(value.into())
    }
}

#[cfg(test)]
mod tests {
    use std::{str::FromStr, time::Duration};

    use astarte_interfaces::Interface;
    use mockall::{predicate, Sequence};
    use rumqttc::{AckOfPub, SubAck};

    use crate::{
        session::{IntrospectionInterface, SessionError},
        store::{memory::MemoryStore, mock::MockStore, StoredProp},
        test::{DEVICE_OBJECT, DEVICE_PROPERTIES, DEVICE_PROPERTIES_NAME, SERVER_INDIVIDUAL},
        transport::mqtt::test::notify_success,
        AstarteData,
    };

    use super::*;

    trait ConnectionBehavior: Clone + Send + Sync {
        fn subscribe_interfaces(&self, seq: &mut Sequence, client: &mut AsyncClient);

        fn send_introspection(&self, seq: &mut Sequence, client: &mut AsyncClient);

        fn send_empty_cache(&self, seq: &mut Sequence, client: &mut AsyncClient);

        fn send_purge_properties(&self, seq: &mut Sequence, client: &mut AsyncClient);

        fn send_properties(&self, seq: &mut Sequence, client: &mut AsyncClient);
    }

    #[derive(Clone)]
    struct ConnectSuccess {
        full_handshake: bool,
        client_id: ClientId,
        server_interfaces: Vec<String>,
        device_properties: Vec<StoredProp>,
    }

    impl ConnectionBehavior for ConnectSuccess {
        fn subscribe_interfaces(&self, seq: &mut Sequence, client: &mut AsyncClient) {
            if !self.full_handshake {
                return;
            }

            client
                .expect_subscribe::<String>()
                .once()
                .in_sequence(seq)
                .with(
                    predicate::eq(format!("{}/control/consumer/properties", self.client_id)),
                    predicate::always(),
                )
                .returning(|_topic, _qos| notify_success(SubAck::new(0, Vec::new())));

            for interf in &self.server_interfaces {
                client
                    .expect_subscribe()
                    .once()
                    .in_sequence(seq)
                    .with(
                        predicate::eq(format!("{}/{}/#", self.client_id, interf)),
                        predicate::always(),
                    )
                    .returning(|_: String, _| notify_success(SubAck::new(0, Vec::new())));
            }
        }

        fn send_introspection(&self, seq: &mut Sequence, client: &mut AsyncClient) {
            if !self.full_handshake {
                return;
            }

            client
                .expect_publish::<String, String>()
                .once()
                .in_sequence(seq)
                .with(
                    predicate::eq(self.client_id.to_string()),
                    predicate::always(),
                    predicate::always(),
                    predicate::always(),
                )
                .returning(|_, _, _, _| notify_success(AckOfPub::None));
        }

        fn send_empty_cache(&self, seq: &mut Sequence, client: &mut AsyncClient) {
            if !self.full_handshake {
                return;
            }

            client
                .expect_publish::<String, &str>()
                .once()
                .in_sequence(seq)
                .with(
                    predicate::eq(format!("{}/control/emptyCache", self.client_id)),
                    predicate::always(),
                    predicate::always(),
                    predicate::eq("1"),
                )
                .returning(|_, _, _, _| notify_success(AckOfPub::None));
        }

        fn send_purge_properties(&self, seq: &mut Sequence, client: &mut AsyncClient) {
            if !self.full_handshake {
                return;
            }

            client
                .expect_publish::<String, Vec<u8>>()
                .once()
                .in_sequence(seq)
                .with(
                    predicate::eq(format!("{}/control/producer/properties", self.client_id)),
                    predicate::eq(QoS::ExactlyOnce),
                    predicate::always(),
                    predicate::always(),
                )
                .returning(|_, _, _, _| notify_success(AckOfPub::None));
        }

        fn send_properties(&self, _seq: &mut Sequence, client: &mut AsyncClient) {
            for prop in &self.device_properties {
                client
                    .expect_publish::<String, Vec<u8>>()
                    .once()
                    .with(
                        predicate::eq(format!(
                            "{}/{}{}",
                            self.client_id, prop.interface, prop.path
                        )),
                        predicate::always(),
                        predicate::always(),
                        predicate::always(),
                    )
                    .returning(|_, _, _, _| notify_success(AckOfPub::None));
            }
        }
    }

    fn mock_client<CB>(seq: &mut Sequence, behavior: CB) -> AsyncClient
    where
        CB: ConnectionBehavior + 'static,
    {
        let mut client = AsyncClient::default();

        client
            .expect_clone()
            .once()
            .in_sequence(seq)
            .returning(move || {
                let mut client = AsyncClient::default();

                let mut seq = mockall::Sequence::new();

                behavior.subscribe_interfaces(&mut seq, &mut client);

                behavior.send_introspection(&mut seq, &mut client);

                behavior.send_empty_cache(&mut seq, &mut client);

                behavior.send_purge_properties(&mut seq, &mut client);

                behavior.send_properties(&mut seq, &mut client);

                client
            });

        client
    }

    #[tokio::test]
    async fn test_connect_client_response() {
        let mut seq = mockall::Sequence::new();
        let client_id = ClientId {
            realm: "realm",
            device_id: "device_id",
        };
        let server_interface = Interface::from_str(SERVER_INDIVIDUAL).unwrap();
        let interface = Interface::from_str(DEVICE_PROPERTIES).unwrap();
        let prop = StoredProp {
            interface: DEVICE_PROPERTIES_NAME.to_string(),
            path: "/sensor1/name".to_string(),
            value: AstarteData::String("temperature".to_string()),
            interface_major: 0,
            ownership: interface.ownership(),
        };

        let behavior = ConnectSuccess {
            full_handshake: true,
            client_id: client_id.into(),
            server_interfaces: vec![server_interface.interface_name().to_owned()],
            device_properties: vec![prop.clone()],
        };

        let mut eventl = EventLoop::new();
        eventl
            .expect_poll()
            .once()
            .in_sequence(&mut seq)
            .returning(move || {
                Box::pin(async move {
                    tokio::task::yield_now().await;

                    Ok(Event::Incoming(rumqttc::Packet::ConnAck(
                        rumqttc::ConnAck {
                            // a session present doesn't matter if the introspection does not match
                            session_present: true,
                            code: rumqttc::ConnectReturnCode::Success,
                        },
                    )))
                })
            });
        let client = mock_client(&mut seq, behavior);
        // Catch other call to poll
        eventl
            .expect_poll()
            .once()
            .in_sequence(&mut seq)
            .returning(|| {
                Box::pin(async {
                    tokio::time::sleep(Duration::from_millis(100)).await;

                    Ok(Event::Incoming(rumqttc::Packet::PingReq))
                })
            });

        let interfaces = [
            Interface::from_str(DEVICE_PROPERTIES).unwrap(),
            Interface::from_str(DEVICE_OBJECT).unwrap(),
            Interface::from_str(SERVER_INDIVIDUAL).unwrap(),
        ];

        let interfaces = Interfaces::from_iter(interfaces);
        let store = StoreWrapper::new(MemoryStore::new());

        store
            .store_prop(prop.as_prop_ref())
            .await
            .expect("Error while storing test property");

        let connection = tokio::time::timeout(
            Duration::from_secs(3),
            MqttConnection::wait_connack(
                client,
                eventl,
                TransportProvider::configure(
                    "http://api.astarte.localhost/pairing".parse().unwrap(),
                    "secret".to_string(),
                    None,
                    true,
                )
                .await
                .expect("failed to configure transport provider"),
                client_id,
                &interfaces,
                &store,
            ),
        )
        .await
        .expect("timeout reached")
        .expect("failed to connect");

        assert!(connection.state.is_connected());
    }

    #[tokio::test]
    async fn test_connect_store_load_error() {
        let mut seq = mockall::Sequence::new();
        let client_id = ClientId {
            realm: "realm",
            device_id: "device_id",
        };
        let server_interface = Interface::from_str(SERVER_INDIVIDUAL).unwrap();

        let mut mock_store = MockStore::new();
        // enable session capability
        mock_store.expect_return_session().return_const(true);

        // NOTE an error while loading the stored introspection can happen
        // the error will be logged and the connection will continue with a full
        // handshake
        mock_store
            .expect_load_introspection()
            .once()
            .in_sequence(&mut seq)
            .returning(|| Err(SessionError::load_introspection("test load error")));

        let behavior = ConnectSuccess {
            full_handshake: true,
            client_id: client_id.into(),
            server_interfaces: vec![server_interface.interface_name().to_owned()],
            device_properties: vec![],
        };

        let interfaces = [
            Interface::from_str(DEVICE_PROPERTIES).unwrap(),
            Interface::from_str(DEVICE_OBJECT).unwrap(),
            Interface::from_str(SERVER_INDIVIDUAL).unwrap(),
        ];
        let interfaces = Interfaces::from_iter(interfaces);

        let mut eventl = EventLoop::new();
        eventl
            .expect_poll()
            .once()
            .in_sequence(&mut seq)
            .returning(move || {
                Box::pin(async move {
                    tokio::task::yield_now().await;

                    Ok(Event::Incoming(rumqttc::Packet::ConnAck(
                        rumqttc::ConnAck {
                            session_present: false,
                            code: rumqttc::ConnectReturnCode::Success,
                        },
                    )))
                })
            });
        // properties will be fetched to be sent during a full handshake
        mock_store
            .expect_device_props_with_unset()
            .once()
            .in_sequence(&mut seq)
            .returning(|| Ok(Vec::new()));
        // a clone is performed to pass the store over to the handshake task
        mock_store.expect_clone().once().returning({
            let interfaces = interfaces.clone();
            move || {
                let mut mock_store = MockStore::new();
                // enable session capability
                mock_store.expect_return_session().return_const(true);
                let mut seq = Sequence::new();

                // when performing a full handshake we clear the introspection
                // to ensure a consistent state or a full handshake
                mock_store
                    .expect_clear_introspection()
                    .once()
                    .in_sequence(&mut seq)
                    .return_const(());

                mock_store
                    .expect_store_introspection()
                    .once()
                    .in_sequence(&mut seq)
                    .with(predicate::function({
                        let expected = interfaces.clone();
                        move |actual| expected.matches(actual)
                    }))
                    .return_const(());

                mock_store
            }
        });
        let client = mock_client(&mut seq, behavior);
        // Catch other call to poll
        eventl
            .expect_poll()
            .once()
            .in_sequence(&mut seq)
            .returning(|| {
                Box::pin(async {
                    tokio::time::sleep(Duration::from_millis(100)).await;

                    Ok(Event::Incoming(rumqttc::Packet::PingReq))
                })
            });

        let mock_store = StoreWrapper::new(mock_store);

        let connection = tokio::time::timeout(
            Duration::from_secs(3),
            MqttConnection::wait_connack(
                client,
                eventl,
                TransportProvider::configure(
                    "http://api.astarte.localhost/pairing".parse().unwrap(),
                    "secret".to_string(),
                    None,
                    true,
                )
                .await
                .expect("failed to configure transport provider"),
                client_id,
                &interfaces,
                &mock_store,
            ),
        )
        .await
        .expect("timeout reached")
        .expect("failed to connect");

        assert!(connection.state.is_connected());
    }

    #[tokio::test]
    async fn test_connect_store_fast_handshake() {
        let mut seq = mockall::Sequence::new();
        let client_id = ClientId {
            realm: "realm",
            device_id: "device_id",
        };
        let server_interface = Interface::from_str(SERVER_INDIVIDUAL).unwrap();

        let mut mock_store = MockStore::new();
        // enable session capability
        mock_store.expect_return_session().return_const(true);

        let interfaces = [
            Interface::from_str(DEVICE_PROPERTIES).unwrap(),
            Interface::from_str(DEVICE_OBJECT).unwrap(),
            Interface::from_str(SERVER_INDIVIDUAL).unwrap(),
        ];

        // NOTE by returning the same interfaces as registered in the device introspeciton
        // only a faster and simpler handshake will be performed
        mock_store
            .expect_load_introspection()
            .once()
            .in_sequence(&mut seq)
            .returning({
                let interfaces = interfaces.clone();
                move || {
                    let interfaces: Vec<IntrospectionInterface> =
                        interfaces.iter().map(|i| i.into()).collect();

                    Ok(interfaces)
                }
            });

        let behavior = ConnectSuccess {
            full_handshake: false,
            client_id: client_id.into(),
            server_interfaces: vec![server_interface.interface_name().to_owned()],
            device_properties: vec![],
        };

        let mut eventl = EventLoop::new();
        eventl
            .expect_poll()
            .once()
            .in_sequence(&mut seq)
            .returning(move || {
                Box::pin(async move {
                    tokio::task::yield_now().await;

                    Ok(Event::Incoming(rumqttc::Packet::ConnAck(
                        rumqttc::ConnAck {
                            // NOTE the session present flag is true and the introspection matches
                            session_present: true,
                            code: rumqttc::ConnectReturnCode::Success,
                        },
                    )))
                })
            });
        let client = mock_client(&mut seq, behavior);
        // Catch other call to poll
        eventl
            .expect_poll()
            .once()
            .in_sequence(&mut seq)
            .returning(|| {
                Box::pin(async {
                    tokio::time::sleep(Duration::from_millis(100)).await;

                    Ok(Event::Incoming(rumqttc::Packet::PingReq))
                })
            });

        // a clone is performed to pass the store over to the handshake task
        mock_store.expect_clone().once().returning(MockStore::new);
        // properties will be fetched to be sent after connection
        mock_store
            .expect_device_props_with_unset()
            .once()
            .returning(|| Ok(Vec::new()));
        // after a fast handshake we do not store or clear the old introspection
        // since it is up to date

        // session storage
        let interfaces = Interfaces::from_iter(interfaces);

        let mock_store = StoreWrapper::new(mock_store);

        let connection = tokio::time::timeout(
            Duration::from_secs(3),
            MqttConnection::wait_connack(
                client,
                eventl,
                TransportProvider::configure(
                    "http://api.astarte.localhost/pairing".parse().unwrap(),
                    "secret".to_string(),
                    None,
                    true,
                )
                .await
                .expect("failed to configure transport provider"),
                client_id,
                &interfaces,
                &mock_store,
            ),
        )
        .await
        .expect("timeout reached")
        .expect("failed to connect");

        assert!(connection.state.is_connected());
    }
}<|MERGE_RESOLUTION|>--- conflicted
+++ resolved
@@ -180,7 +180,7 @@
     /// reconnection automatically.
     pub(crate) async fn wait_connack<S>(
         client: AsyncClient,
-        eventloop: EventLoop,
+        mut eventloop: EventLoop,
         provider: TransportProvider,
         client_id: ClientId<&str>,
         interfaces: &Interfaces,
@@ -191,15 +191,11 @@
     {
         let session_sync = Self::is_introspection_stored(interfaces, store).await;
         debug!(session_sync = session_sync, "Creating new mqtt connection");
+        // NOTE during the first connection we will always clean the session since the mqtt library can't
+        // persistently store inflight message
+        Connection::set_clean_session(&mut eventloop, true);
         let mut mqtt_connection = Self::new(client, eventloop, provider, Connecting);
-<<<<<<< HEAD
         mqtt_connection.connection.set_session_synced(session_sync);
-=======
-        // NOTE always enable clean session during the first connection
-        // since we can't persistently store in flight mqtt messages this ensures that we don't receive packet ids
-        // of the previous session
-        set_clean_session(mqtt_connection.connection.eventloop_mut(), true);
->>>>>>> b6c5b300
 
         let mut exp_back = ExponentialIter::default();
 
@@ -249,11 +245,7 @@
         client_id: ClientId<&str>,
         interfaces: &Interfaces,
         store: &StoreWrapper<S>,
-<<<<<<< HEAD
     ) -> Result<bool, PollError>
-=======
-    ) -> Result<bool, StoreError>
->>>>>>> b6c5b300
     where
         S: PropertyStore + StoreCapabilities,
     {
@@ -270,11 +262,7 @@
                 .await?;
 
             if let Some(publish) = opt_publish {
-<<<<<<< HEAD
                 debug!("publish received");
-=======
-                debug!("received a publish");
->>>>>>> b6c5b300
 
                 self.buff.push_back(publish);
             }
@@ -295,25 +283,14 @@
                 }
             }
         }
-<<<<<<< HEAD
-    }
-}
-
-=======
-
-        Ok(matches!(self.state, State::Connected(c) if c.is_session_present()))
-    }
-}
-
-#[cfg(not(test))]
-fn set_clean_session(eventloop: &mut EventLoop, clean: bool) {
-    eventloop.mqtt_options.set_clean_session(clean);
-}
-
-#[cfg(test)]
-fn set_clean_session(_eventloop: &mut EventLoop, _clean: bool) {}
-
->>>>>>> b6c5b300
+    }
+
+    /// Retruns true only if the state is connected and the session present is true
+    pub(crate) fn is_session_present(&self) -> bool {
+        self.state.is_session_present()
+    }
+}
+
 /// Struct to hold the connection and client to be passed to the state.
 ///
 /// We pass a mutable reference to the connection from outside the state so we can freely move from
@@ -338,16 +315,15 @@
 
     pub(crate) fn set_session_synced(&mut self, sync: bool) {
         self.session_synced = sync;
-
-        // We can not access a field of the mock so we have to add the cfg
-        #[cfg(not(test))]
-        {
-            self.eventloop
-                .get_mut()
-                .mqtt_options
-                .set_clean_session(!sync);
-        }
-    }
+    }
+
+    #[cfg(not(test))]
+    fn set_clean_session(eventloop: &mut EventLoop, clean: bool) {
+        eventloop.mqtt_options.set_clean_session(clean);
+    }
+
+    #[cfg(test)]
+    fn set_clean_session(_eventloop: &mut EventLoop, _clean: bool) {}
 }
 
 /// This cannot be a type state machine, because any additional data cannot be moved out of the enum
@@ -415,6 +391,16 @@
     fn is_connected(&self) -> bool {
         matches!(self, Self::Connected(..))
     }
+
+    /// Returns `true` if the state is [`Connected`] with and the connack had a session present flag.
+    fn is_session_present(&self) -> bool {
+        matches!(
+            self,
+            Self::Connected(Connected {
+                session_present: true
+            })
+        )
+    }
 }
 
 impl Display for State {
@@ -458,12 +444,7 @@
 
         debug!("created a new transport, reconnecting");
 
-<<<<<<< HEAD
         Self::set_transport(conn.eventloop_mut(), transport);
-=======
-        let eventloop = conn.eventloop_mut();
-        Self::set_transport(eventloop, transport);
->>>>>>> b6c5b300
 
         Ok(Next::state(Connecting))
     }
@@ -498,18 +479,15 @@
             Event::Incoming(Packet::ConnAck(connack)) => {
                 trace!("connack received");
 
-                // permanently set the clean session to false since the mqtt library will keep inflight messages in memory
-                set_clean_session(conn.eventloop_mut(), false);
+                // NOTE permanently set the clean session to false since the mqtt library will keep inflight messages in memory
+                Connection::set_clean_session(conn.eventloop_mut(), false);
 
                 Next::state(Handshake {
                     session_present: connack.session_present,
                 })
             }
             Event::Incoming(incoming) => {
-                error!(
-                    ?incoming,
-                    "unexpected packet received while waiting for connack"
-                );
+                error!(incoming = ?incoming,"unexpected packet received while waiting for connack");
 
                 Next::state(Disconnected)
             }
@@ -583,7 +561,10 @@
             Self::full_handshake(client, client_id, store, session_data)
         };
 
-        Next::state(WaitAcks { handle })
+        Next::state(WaitAcks {
+            handle,
+            session_present: self.session_present,
+        })
     }
 
     fn full_handshake<S>(
@@ -632,7 +613,6 @@
         })
     }
 
-<<<<<<< HEAD
     fn prop_handshake<S>(
         client: AsyncClient,
         client_id: ClientId,
@@ -656,11 +636,6 @@
             .await?;
 
             Ok(())
-=======
-        Next::state(WaitAcks {
-            handle,
-            session_present: self.session_present,
->>>>>>> b6c5b300
         })
     }
 
@@ -822,11 +797,7 @@
             res = &mut self.handle => {
                 debug!("task joined");
 
-<<<<<<< HEAD
-                Self::handle_join(res, conn)
-=======
-                Self::handle_join(res, self.session_present)
->>>>>>> b6c5b300
+                Self::handle_join(res, conn, self.session_present)
             }
             // I hope this is cancel safe
             res = conn.eventloop_mut().poll() => {
@@ -840,30 +811,18 @@
         }
     }
 
-<<<<<<< HEAD
-    fn handle_join(res: Result<Result<(), InitError>, JoinError>, conn: &mut Connection) -> Next {
-=======
     fn handle_join(
         res: Result<Result<(), InitError>, JoinError>,
+        conn: &mut Connection,
         session_present: bool,
-    ) -> Result<Next, StoreError> {
->>>>>>> b6c5b300
+    ) -> Next {
         // Don't move the handle to await the task
         match res {
             Ok(Ok(())) => {
                 info!("device connected");
-<<<<<<< HEAD
                 // if the device successfully connects we set the sync status to true
                 conn.set_session_synced(true);
-                Next::state(Connected)
-=======
-                Ok(Next::state(Connected { session_present }))
-            }
-            Ok(Err(InitError::Unset(err))) => {
-                error!(error = %Report::new(&err), "init task failed");
-
-                Err(err)
->>>>>>> b6c5b300
+                Next::state(Connected::new(session_present))
             }
             Ok(Err(err)) => {
                 error!(error = %Report::new(err), "init task failed");
@@ -902,12 +861,12 @@
 /// Established connection to Astarte
 #[derive(Debug, Clone, Copy, PartialEq, Eq)]
 pub(crate) struct Connected {
-    pub(crate) session_present: bool,
+    session_present: bool,
 }
 
 impl Connected {
-    pub(crate) fn is_session_present(&self) -> bool {
-        self.session_present
+    pub(crate) fn new(session_present: bool) -> Self {
+        Self { session_present }
     }
 
     async fn poll(&mut self, conn: &mut Connection) -> Next {
